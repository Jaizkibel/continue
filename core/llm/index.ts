--- conflicted
+++ resolved
@@ -11,11 +11,7 @@
   RequestOptions,
   TemplateType,
 } from "..";
-<<<<<<< HEAD
-=======
-import { ideRequest, ideStreamRequest } from "../ide/messaging";
 import mergeJson from "../util/merge";
->>>>>>> 604516e5
 import {
   CONTEXT_LENGTH_FOR_MODEL,
   DEFAULT_ARGS,
