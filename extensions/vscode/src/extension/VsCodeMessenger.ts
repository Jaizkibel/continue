--- conflicted
+++ resolved
@@ -152,7 +152,6 @@
       );
     });
 
-<<<<<<< HEAD
     webviewProtocol.on(
       "acceptDiff",
       async ({ data: { filepath, streamId } }) => {
@@ -174,15 +173,6 @@
         );
       },
     );
-=======
-    webviewProtocol.on("acceptDiff", async ({ data: { filepath } }) => {
-      void vscode.commands.executeCommand("continue.acceptDiff", filepath);
-    });
-
-    webviewProtocol.on("rejectDiff", async ({ data: { filepath } }) => {
-      void vscode.commands.executeCommand("continue.rejectDiff", filepath);
-    });
->>>>>>> 51c6fe1a
 
     this.onWebview("applyToFile", async ({ data }) => {
       webviewProtocol.request("updateApplyState", {
@@ -207,17 +197,6 @@
         if (!fileExists) {
           await this.ide.writeFile(fullPath, "");
           await this.ide.openFile(fullPath);
-<<<<<<< HEAD
-=======
-
-          void webviewProtocol.request("updateApplyState", {
-            streamId: data.streamId,
-            status: "done",
-            numDiffs: 0,
-          });
-
-          return;
->>>>>>> 51c6fe1a
         }
 
         await this.ide.openFile(fullPath);
@@ -236,12 +215,8 @@
         editor.edit((builder) =>
           builder.insert(new vscode.Position(0, 0), data.text),
         );
-<<<<<<< HEAD
-
-        await webviewProtocol.request("updateApplyState", {
-=======
+
         void webviewProtocol.request("updateApplyState", {
->>>>>>> 51c6fe1a
           streamId: data.streamId,
           status: "closed",
           numDiffs: 0,
