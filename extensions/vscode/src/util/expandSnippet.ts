--- conflicted
+++ resolved
@@ -1,9 +1,5 @@
-<<<<<<< HEAD
-import type { Chunk, IDE } from "core";
-=======
 import { Chunk, IDE } from "core";
 import { languageForFilepath } from "core/autocomplete/constructPrompt";
->>>>>>> e877f8ab
 import { DEFAULT_IGNORE_DIRS } from "core/indexing/ignore";
 import { deduplicateArray } from "core/util";
 import { getParserForFile } from "core/util/treeSitter";
