{
  "title": "config.json",
  "$ref": "#/definitions/SerializedContinueConfig",
  "definitions": {
    "BaseCompletionOptions": {
      "title": "BaseCompletionOptions",
      "type": "object",
      "properties": {
        "stream": {
          "title": "Stream",
          "description": "Whether to stream the LLM response. Currently only respected by the 'anthropic' provider. Otherwise will always stream.",
          "type": "boolean",
          "default": true
        },
        "temperature": {
          "title": "Temperature",
          "description": "The temperature of the completion.",
          "type": "number"
        },
        "topP": {
          "title": "Top P",
          "description": "The topP of the completion.",
          "type": "number"
        },
        "topK": {
          "title": "Top K",
          "description": "The topK of the completion.",
          "type": "integer"
        },
        "presencePenalty": {
          "title": "Presence Penalty",
          "description": "The presence penalty Aof the completion.",
          "type": "number"
        },
        "frequencePenalty": {
          "title": "Frequency Penalty",
          "description": "The frequency penalty of the completion.",
          "type": "number"
        },
        "mirostat": {
          "title": "Mirostat",
          "description": "Enable Mirostat sampling, controlling perplexity during text generation (default: 0, 0 = disabled, 1 = Mirostat, 2 = Mirostat 2.0). Only available for Ollama, LM Studio, and llama.cpp providers",
          "type": "number"
        },
        "stop": {
          "title": "Stop",
          "description": "The stop tokens of the completion.",
          "type": "array",
          "items": {
            "type": "string"
          }
        },
        "maxTokens": {
          "title": "Max Tokens",
          "description": "The maximum number of tokens to generate.",
          "default": 600,
          "type": "integer"
        },
        "numThreads": {
          "title": "Number of threads",
          "description": "The number of threads used in the generation process. Only available for Ollama (this is the num_thread parameter)",
          "type": "integer"
        },
        "keepAlive": {
          "title": "Ollama keep_alive",
          "description": "The number of seconds after no requests are made to unload the model from memory. Defaults to 60*30 = 30min",
          "type": "integer"
        }
      }
    },
    "ClientCertificateOptions": {
      "title": "ClientCertificateOptions",
      "type": "object",
      "properties": {
        "cert": {
          "title": "Cert Path",
          "description": "Path to the client certificate file",
          "type": "string"
        },
        "key": {
          "title": "Key Path",
          "description": "Path to the client certificate key file",
          "type": "string"
        },
        "passphrase": {
          "title": "Passphrase",
          "description": "Passphrase for the client certificate key file",
          "type": "string"
        }
      },
      "required": [
        "cert",
        "key"
      ]
    },
    "RequestOptions": {
      "title": "RequestOptions",
      "type": "object",
      "properties": {
        "timeout": {
          "title": "Timeout",
          "description": "Set the timeout for each request to the LLM. If you are running a local LLM that takes a while to respond, you might want to set this to avoid timeouts.",
          "default": 7200,
          "type": "integer"
        },
        "verifySsl": {
          "title": "Verify Ssl",
          "description": "Whether to verify SSL certificates for requests.",
          "type": "boolean"
        },
        "caBundlePath": {
          "title": "Ca Bundle Path",
          "description": "Path to a custom CA bundle to use when making the HTTP request",
          "anyOf": [
            {
              "type": "string"
            },
            {
              "type": "array",
              "items": {
                "type": "string"
              }
            }
          ]
        },
        "proxy": {
          "title": "Proxy",
          "description": "Proxy URL to use when making the HTTP request",
          "type": "string"
        },
        "headers": {
          "title": "Headers",
          "description": "Headers to use when making the HTTP request",
          "type": "object",
          "additionalProperties": {
            "type": "string"
          }
        },
        "extraBodyProperties": {
          "title": "Extra Body Properties",
          "description": "This object will be merged with the body when making the HTTP requests",
          "type": "object"
        },
        "noProxy": {
          "title": "No Proxy",
          "description": "A list of hostnames for which Continue should not use the proxy specified in requestOptions.proxy",
          "type": "array",
          "items": {
            "type": "string"
          }
        },
        "clientCertificate": {
          "title": "Client Certificate",
          "description": "Client certificate to use when making the HTTP request",
          "$ref": "#/definitions/ClientCertificateOptions"
        }
      }
    },
    "ModelDescription": {
      "title": "ModelDescription",
      "type": "object",
      "properties": {
        "title": {
          "title": "Title",
          "description": "The title you wish to give your model.",
          "type": "string"
        },
        "provider": {
          "title": "Provider",
          "description": "The provider of the model. This is used to determine the type of model, and how to interact with it.",
          "enum": [
            "openai",
            "free-trial",
            "anthropic",
            "cohere",
            "bedrock",
            "bedrockimport",
            "sagemaker",
            "together",
            "ollama",
            "huggingface-tgi",
            "huggingface-inference-api",
            "llama.cpp",
            "replicate",
            "gemini",
            "lmstudio",
            "llamafile",
            "mistral",
            "deepinfra",
            "groq",
            "fireworks",
            "cloudflare",
            "deepseek",
            "azure",
            "msty",
            "watsonx",
            "openrouter",
            "sambanova",
            "nvidia",
            "vllm",
            "cerebras",
<<<<<<< HEAD
            "askSage",
            "nebius"
=======
            "vertexai",
            "askSage"
>>>>>>> ecb7eb1d
          ],
          "markdownEnumDescriptions": [
            "### OpenAI\nUse gpt-4, gpt-3.5-turbo, or any other OpenAI model. See [here](https://openai.com/product#made-for-developers) to obtain an API key.\n\n> [Reference](https://docs.continue.dev/reference/Model%20Providers/openai)",
            "### Free Trial\nNew users can try out Continue for free using a proxy server that securely makes calls to OpenAI using our API key. If you are ready to use your own API key or have used all 250 free uses, you can enter your API key in config.json where it says `apiKey=\"\"` or select another model provider.\n> [Reference](https://docs.continue.dev/reference/Model%20Providers/freetrial)",
            "### Anthropic\nTo get started with Anthropic models, you first need to sign up for the open beta [here](https://claude.ai/login) to obtain an API key.\n> [Reference](https://docs.continue.dev/reference/Model%20Providers/anthropicllm)",
            "### Anthropic Vertex AI\nTo get started you need to enable the [Vertex AI API](https://console.cloud.google.com/marketplace/product/google/aiplatform.googleapis.com) and set up the [Google Application Default Credentials](https://cloud.google.com/docs/authentication/provide-credentials-adc).",
            "### Cohere\nTo use Cohere, visit the [Cohere dashboard](https://dashboard.cohere.com/api-keys) to create an API key.\n\n> [Reference](https://docs.continue.dev/reference/Model%20Providers/cohere)",
            "### Bedrock\nTo get started with Bedrock you need to sign up on AWS [here](https://aws.amazon.com/bedrock)",
            "### Bedrock Imported Models\nTo get started with Bedrock you need to sign up on AWS [here](https://aws.amazon.com/bedrock)",
            "### Sagemaker\nSagemaker is AWS' machine learning platform.",
            "### Together\nTogether is a hosted service that provides extremely fast streaming of open-source language models. To get started with Together:\n1. Obtain an API key from [here](https://together.ai)\n2. Paste below\n3. Select a model preset\n> [Reference](https://docs.continue.dev/reference/Model%20Providers/togetherllm)",
            "### Ollama\nTo get started with Ollama, follow these steps:\n1. Download from [ollama.ai](https://ollama.ai/) and open the application\n2. Open a terminal and run `ollama run <MODEL_NAME>`. Example model names are `codellama:7b-instruct` or `llama2:7b-text`. You can find the full list [here](https://ollama.ai/library).\n3. Make sure that the model name used in step 2 is the same as the one in config.json (e.g. `model=\"codellama:7b-instruct\"`)\n4. Once the model has finished downloading, you can start asking questions through Continue.\n> [Reference](https://docs.continue.dev/reference/Model%20Providers/ollama)",
            "### Huggingface TGI\n\n> [Reference](https://docs.continue.dev/reference/Model%20Providers/huggingfacetgi)",
            "### Huggingface Inference API\n\n> [Reference](https://docs.continue.dev/reference/Model%20Providers/huggingfaceinferenceapi)",
            "### Llama.cpp\nllama.cpp comes with a [built-in server](https://github.com/ggerganov/llama.cpp/tree/master/examples/server#llamacppexampleserver) that can be run from source. To do this:\n\n1. Clone the repository with `git clone https://github.com/ggerganov/llama.cpp`.\n2. `cd llama.cpp`\n3. Run `make` to build the server.\n4. Download the model you'd like to use and place it in the `llama.cpp/models` directory (the best place to find models is [The Bloke on HuggingFace](https://huggingface.co/TheBloke))\n5. Run the llama.cpp server with the command below (replacing with the model you downloaded):\n\n```shell\n.\\server.exe -c 4096 --host 0.0.0.0 -t 16 --mlock -m models/codellama-7b-instruct.Q8_0.gguf\n```\n\nAfter it's up and running, you can start using Continue.\n> [Reference](https://docs.continue.dev/reference/Model%20Providers/llamacpp)",
            "### Replicate\nReplicate is a hosted service that makes it easy to run ML models. To get started with Replicate:\n1. Obtain an API key from [here](https://replicate.com)\n2. Paste below\n3. Select a model preset\n> [Reference](https://docs.continue.dev/reference/Model%20Providers/replicatellm)",
            "### Gemini API\nTo get started with Google Makersuite, obtain your API key from [here](https://makersuite.google.com) and paste it below.\n> [Reference](https://docs.continue.dev/reference/Model%20Providers/geminiapi)",
            "### Gemini API on Vertex AI\nTo get started you need to enable the [Vertex AI API](https://console.cloud.google.com/marketplace/product/google/aiplatform.googleapis.com) and set up the [Google Application Default Credentials](https://cloud.google.com/docs/authentication/provide-credentials-adc).",
            "### LMStudio\nLMStudio provides a professional and well-designed GUI for exploring, configuring, and serving LLMs. It is available on both Mac and Windows. To get started:\n1. Download from [lmstudio.ai](https://lmstudio.ai/) and open the application\n2. Search for and download the desired model from the home screen of LMStudio.\n3. In the left-bar, click the '<->' icon to open the Local Inference Server and press 'Start Server'.\n4. Once your model is loaded and the server has started, you can begin using Continue.\n> [Reference](https://docs.continue.dev/reference/Model%20Providers/lmstudio)",
            "### Llamafile\nTo get started with llamafiles, find and download a binary on their [GitHub repo](https://github.com/Mozilla-Ocho/llamafile#binary-instructions). Then run it with the following command:\n\n```shell\nchmod +x ./llamafile\n./llamafile\n```\n> [Reference](https://docs.continue.dev/reference/Model%20Providers/llamafile)",
            "### Mistral API\n\nTo get access to the Mistral API, obtain your API key from the [Mistral platform](https://docs.mistral.ai/)",
            "### Mistral API on Vertex AI\nTo get started you need to enable the [Vertex AI API](https://console.cloud.google.com/marketplace/product/google/aiplatform.googleapis.com) and set up the [Google Application Default Credentials](https://cloud.google.com/docs/authentication/provide-credentials-adc).",
            "### DeepInfra\n\n> [Reference](https://docs.continue.dev/reference/Model%20Providers/deepinfra)",
            "### Groq\nGroq provides extremely fast inference of open-source language models. To get started, obtain an API key from [their console](https://console.groq.com/keys).",
            "### Fireworks\nFireworks is a fast inference engine for open-source language models. To get started, obtain an API key from [their console](https://fireworks.ai/api-keys).",
            "### Cloudflare Workers AI\n\n[Reference](https://developers.cloudflare.com/workers-ai/)",
            "### Deepseek\n Deepseek's API provides the best pricing for their state-of-the-art Deepseek Coder models. To get started, obtain an API key from [their console](https://platform.deepseek.com/api_keys)",
            "### Azure OpenAI\n Azure OpenAI lets you securely run OpenAI's models on Azure. To get started, follow the steps [here](https://docs.continue.dev/reference/Model%20Providers/azure)",
            "### Msty\nMsty is the simplest way to get started with online or local LLMs on all desktop platforms - Windows, Mac, and Linux. No fussing around, one-click and you are up and running. To get started, follow these steps:\n1. Download from [Msty.app](https://msty.app/), open the application, and click 'Setup Local AI'.\n2. Go to the Local AI Module page and download a model of your choice.\n3. Once the model has finished downloading, you can start asking questions through Continue.\n> [Reference](https://continue.dev/docs/reference/Model%20Providers/Msty)",
            "### IBM watsonx\nwatsonx, developed by IBM, offers a variety of pre-trained AI foundation models that can be used for natural language processing (NLP), computer vision, and speech recognition tasks.",
            "### OpenRouter\nOpenRouter offers a single API to access almost any language model. To get started, obtain an API key from [their console](https://openrouter.ai/settings/keys).",
            "### NVIDIA NIMs\nNVIDIA offers a single API to access almost any language model. To find out more, visit the [LLM APIs Documentation](https://docs.api.nvidia.com/nim/reference/llm-apis).\nFor information specific to getting a key, please check out the [docs here](https://docs.nvidia.com/nim/large-language-models/latest/getting-started.html#option-1-from-api-catalog)",
            "### vLLM\nvLLM is a highly performant way of hosting LLMs for a team. To get started, follow their [quickstart](https://docs.vllm.ai/en/latest/getting_started/quickstart.html) to set up your server.",
            "### Cerebras\nCerebras Inference uses specialized silicon to provides superfast inference. To get started, get your API keys from [their console](https://cloud.cerebras.ai/).",
            "### Ask Sage\nAsk Sage is an agnostic hosted service that provides language models. To get started with Ask Sage:\n1. Obtain an API key from your account. For more information, visit [Ask Sage](https://docs.asksage.ai/).\n2. Paste the API key below.\n3. Select a model preset.\n> [Reference](https://docs.asksage.ai/)"
          ],
          "type": "string"
        },
        "model": {
          "title": "Model",
          "description": "The name of the model. Used to autodetect prompt template.",
          "type": "string"
        },
        "apiKey": {
          "title": "Api Key",
          "description": "OpenAI, Anthropic, Cohere, Together, or other API key",
          "type": "string"
        },
        "apiBase": {
          "title": "Api Base",
          "description": "The base URL of the LLM API.",
          "type": "string"
        },
        "region": {
          "title": "Region",
          "description": "The region where the model is hosted",
          "anyOf": [
            {
              "enum": [
                "us-east-1",
                "us-east-2",
                "us-west-1",
                "us-west-2",
                "eu-west-1",
                "eu-central-1",
                "ap-southeast-1",
                "ap-northeast-1",
                "ap-south-1",
                "us-central1",
                "us-east1",
                "us-east4",
                "us-east5",
                "us-west1",
                "us-west4",
                "us-south1",
                "northamerica-northeast1",
                "southamerica-east1",
                "europe-central2",
                "europe-north1",
                "europe-west1",
                "europe-west2",
                "europe-west3",
                "europe-west4",
                "europe-west6",
                "europe-west8",
                "europe-west9",
                "europe-southwest1",
                "asia-east1",
                "asia-east2",
                "asia-south1",
                "asia-northeast1",
                "asia-northeast3",
                "asia-southeast1",
                "australia-southeast1",
                "me-central1",
                "me-central2",
                "me-west1"
              ],
              "type": "string"
            },
            {
              "type": "string"
            }
          ]
        },
        "profile": {
          "title": "Profile",
          "description": "The AWS security profile to use",
          "type": "string"
        },
        "modelArn": {
          "title": "Profile",
          "description": "The AWS arn for the imported model",
          "type": "string"
        },
        "contextLength": {
          "title": "Context Length",
          "description": "The maximum context length of the LLM in tokens, as counted by countTokens.",
          "default": 2048,
          "type": "integer"
        },
        "maxStopWords": {
          "title": "Max Stop Words",
          "description": "The maximum number of stop words that the API will accept. You can set this if you are receiving an error about the number of stop words, but otherwise should leave it undefined.",
          "type": "integer"
        },
        "template": {
          "title": "Template",
          "description": "The chat template used to format messages. This is auto-detected for most models, but can be overridden here. Choose none if you are using vLLM or another server that automatically handles prompting.",
          "enum": [
            "llama2",
            "alpaca",
            "zephyr",
            "phi2",
            "phind",
            "anthropic",
            "chatml",
            "none",
            "deepseek",
            "openchat",
            "xwin-coder",
            "neural-chat",
            "codellama-70b",
            "llava",
            "gemma",
            "llama3"
          ],
          "type": "string"
        },
        "promptTemplates": {
          "title": "Prompt Templates",
          "markdownDescription": "A mapping of prompt template name ('edit' is currently the only one used in Continue) to a string giving the prompt template. See [here](https://docs.continue.dev/model-setup/configuration#customizing-the-edit-prompt) for an example.",
          "x-intellij-html-description": "A mapping of prompt template name ('edit' is currently the only one used in Continue) to a string giving the prompt template. See <a href='https://docs.continue.dev/model-setup/configuration#customizing-the-edit-prompt'>here</a> for an example.",
          "type": "object",
          "additionalProperties": {
            "type": "string"
          }
        },
        "completionOptions": {
          "title": "Completion Options",
          "description": "Options for the completion endpoint. Read more about the completion options in the documentation.",
          "default": {
            "temperature": null,
            "topP": null,
            "topK": null,
            "presencePenalty": null,
            "frequencyPenalty": null,
            "stop": null,
            "maxTokens": 600
          },
          "allOf": [
            {
              "$ref": "#/definitions/BaseCompletionOptions"
            }
          ]
        },
        "systemMessage": {
          "title": "System Message",
          "description": "A system message that will always be followed by the LLM",
          "type": "string"
        },
        "requestOptions": {
          "title": "Request Options",
          "description": "Options for the HTTP request to the LLM.",
          "default": {
            "timeout": 7200,
            "verifySsl": null,
            "caBundlePath": null,
            "proxy": null,
            "headers": null,
            "extraBodyProperties": null
          },
          "allOf": [
            {
              "$ref": "#/definitions/RequestOptions"
            }
          ]
        },
        "apiType": {
          "title": "Api Type",
          "markdownDescription": "OpenAI API type, either `openai` or `azure`",
          "x-intellij-html-description": "OpenAI API type, either <code>openai</code> or <code>azure</code>",
          "enum": [
            "openai",
            "azure"
          ]
        },
        "apiVersion": {
          "title": "Api Version",
          "description": "Azure OpenAI API version (e.g. 2023-07-01-preview)",
          "type": "string"
        },
        "engine": {
          "title": "Engine",
          "description": "Azure OpenAI engine",
          "type": "string"
        },
        "capabilities": {
          "type": "object",
          "description": "We will attempt to automatically detect the capabilities of the model based on its title and provider, but this may not always be accurate. You can override the model's capabilities here.",
          "properties": {
            "uploadImage": {
              "type": "boolean",
              "description": "Indicates whether the model can upload images."
            }
          }
        }
      },
      "required": [
        "title",
        "provider",
        "model"
      ],
      "allOf": [
        {
          "if": {
            "properties": {
              "provider": {
                "type": "str"
              }
            },
            "not": {
              "required": [
                "provider"
              ]
            }
          },
          "then": {
            "properties": {
              "model": {
                "description": "Choose a provider first, then model options will be shown here."
              }
            }
          }
        },
        {
          "if": {
            "properties": {
              "provider": {
                "enum": [
                  "openai",
                  "anthropic",
                  "cohere",
                  "gemini",
                  "huggingface-inference-api",
                  "replicate",
                  "together",
                  "cloudflare",
                  "sambanova",
                  "nebius"
                ]
              }
            },
            "required": [
              "provider"
            ]
          },
          "then": {
            "required": [
              "apiKey"
            ]
          }
        },
        {
          "if": {
            "properties": {
              "provider": {
                "enum": [
                  "bedrockimport"
                ]
              }
            },
            "required": [
              "provider"
            ]
          },
          "then": {
            "required": [
              "modelArn"
            ]
          }
        },
        {
          "if": {
            "properties": {
              "provider": {
                "enum": [
                  "huggingface-tgi",
                  "huggingface-inference-api"
                ]
              }
            }
          },
          "then": {
            "required": [
              "apiBase"
            ]
          },
          "required": [
            "provider"
          ]
        },
        {
          "if": {
            "properties": {
              "provider": {
                "enum": [
                  "openai"
                ]
              }
            },
            "required": [
              "provider"
            ]
          },
          "then": {
            "properties": {
              "engine": {
                "type": "string"
              },
              "apiType": {
                "type": "string"
              },
              "apiVersion": {
                "type": "string"
              }
            }
          }
        },
        {
          "if": {
            "properties": {
              "provider": {
                "enum": [
                  "cloudflare"
                ]
              }
            },
            "required": [
              "provider"
            ]
          },
          "then": {
            "properties": {
              "accountId": {
                "type": "string"
              },
              "aiGatewaySlug": {
                "type": "string"
              },
              "model": {
                "anyOf": [
                  {
                    "enum": [
                      "@cf/meta/llama-3-8b-instruct",
                      "@hf/thebloke/deepseek-coder-6.7b-instruct-awq",
                      "@cf/deepseek-ai/deepseek-math-7b-instruct",
                      "@cf/thebloke/discolm-german-7b-v1-awq",
                      "@cf/tiiuae/falcon-7b-instruct",
                      "@cf/google/gemma-2b-it-lora",
                      "@hf/google/gemma-7b-it",
                      "@cf/google/gemma-7b-it-lora",
                      "@hf/nousresearch/hermes-2-pro-mistral-7b",
                      "@cf/meta/llama-2-7b-chat-fp16",
                      "@cf/meta/llama-2-7b-chat-int8",
                      "@cf/meta-llama/llama-2-7b-chat-hf-lora",
                      "@hf/thebloke/llama-2-13b-chat-awq",
                      "@hf/thebloke/llamaguard-7b-awq",
                      "@cf/mistral/mistral-7b-instruct-v0.1",
                      "@hf/mistral/mistral-7b-instruct-v0.2",
                      "@cf/mistral/mistral-7b-instruct-v0.2-lora",
                      "@hf/thebloke/neural-chat-7b-v3-1-awq",
                      "@cf/openchat/openchat-3.5-0106",
                      "@hf/thebloke/openhermes-2.5-mistral-7b-awq",
                      "@cf/microsoft/phi-2",
                      "@cf/qwen/qwen1.5-0.5b-chat",
                      "@cf/qwen/qwen1.5-1.8b-chat",
                      "@cf/qwen/qwen1.5-7b-chat-awq",
                      "@cf/qwen/qwen1.5-14b-chat-awq",
                      "@cf/defog/sqlcoder-7b-2",
                      "@hf/nexusflow/starling-lm-7b-beta",
                      "@cf/tinyllama/tinyllama-1.1b-chat-v1.0",
                      "@hf/thebloke/zephyr-7b-beta-awq",
                      "@hf/thebloke/deepseek-coder-6.7b-base-awq"
                    ]
                  },
                  {
                    "type": "string"
                  }
                ]
              }
            }
          }
        },
        {
          "if": {
            "properties": {
              "provider": {
                "enum": [
                  "openai"
                ]
              }
            },
            "required": [
              "provider"
            ]
          },
          "then": {
            "properties": {
              "model": {
                "anyOf": [
                  {
                    "enum": [
                      "gpt-3.5-turbo",
                      "gpt-3.5-turbo-16k",
                      "gpt-4o",
                      "gpt-4o-mini",
                      "gpt-4",
                      "gpt-3.5-turbo-0613",
                      "gpt-4-32k",
                      "gpt-4-0125-preview",
                      "gpt-4-turbo",
                      "AUTODETECT"
                    ]
                  },
                  {
                    "type": "string"
                  }
                ]
              }
            }
          }
        },
        {
          "if": {
            "properties": {
              "provider": {
                "enum": [
                  "replicate"
                ]
              }
            },
            "required": [
              "provider"
            ]
          },
          "then": {
            "properties": {
              "model": {
                "anyOf": [
                  {
                    "enum": [
                      "llama3.1-8b",
                      "llama3.1-70b",
                      "llama3.1-405b",
                      "llama3-8b",
                      "llama3-70b",
                      "codellama-7b",
                      "codellama-13b",
                      "codellama-34b",
                      "llama2-7b",
                      "llama2-13b"
                    ]
                  },
                  {
                    "type": "string"
                  }
                ]
              },
              "markdownDescription": "Select a pre-defined option, or find an exact model ID from Replicate [here](https://replicate.com/collections/streaming-language-models).",
              "x-intellij-html-description": "Select a pre-defined option, or find an exact model ID from Replicate <a href='https://replicate.com/collections/streaming-language-models'>here</a>."
            }
          }
        },
        {
          "if": {
            "properties": {
              "provider": {
                "enum": [
                  "free-trial"
                ]
              }
            },
            "required": [
              "provider"
            ]
          },
          "then": {
            "properties": {
              "model": {
                "enum": [
                  "gpt-4o",
                  "codestral-latest",
                  "llama3.1-70b",
                  "llama3.1-405b",
                  "gpt-3.5-turbo",
                  "gemini-pro",
                  "claude-3-5-sonnet-20240620",
                  "claude-3-haiku-20240307",
                  "AUTODETECT"
                ]
              }
            }
          }
        },
        {
          "if": {
            "properties": {
              "provider": {
                "enum": [
                  "openai"
                ]
              },
              "apiType": {
                "not": {
                  "const": "azure"
                }
              }
            },
            "required": [
              "provider"
            ]
          },
          "then": {
            "properties": {
              "model": {
                "anyOf": [
                  {
                    "enum": [
                      "gpt-3.5-turbo",
                      "gpt-3.5-turbo-16k",
                      "gpt-4o",
                      "gpt-4o-mini",
                      "gpt-4",
                      "gpt-3.5-turbo-0613",
                      "gpt-4-32k",
                      "gpt-4-turbo",
                      "gpt-4-vision-preview",
                      "mistral-7b",
                      "mistral-8x7b",
                      "llama2-7b",
                      "llama2-13b",
                      "codellama-7b",
                      "codellama-13b",
                      "codellama-34b",
                      "codellama-70b",
                      "llama3-8b",
                      "llama3-70b",
                      "llama3.1-8b",
                      "llama3.1-70b",
                      "llama3.1-405b",
                      "phind-codellama-34b",
                      "wizardcoder-7b",
                      "wizardcoder-13b",
                      "wizardcoder-34b",
                      "zephyr-7b",
                      "codeup-13b",
                      "deepseek-7b",
                      "deepseek-33b",
                      "neural-chat-7b",
                      "deepseek-1b",
                      "stable-code-3b",
                      "starcoder-1b",
                      "starcoder-3b",
                      "starcoder2-3b",
                      "mistral-tiny",
                      "mistral-small",
                      "mistral-medium",
                      "AUTODETECT"
                    ]
                  },
                  {
                    "type": "string"
                  }
                ]
              }
            }
          }
        },
        {
          "if": {
            "properties": {
              "provider": {
                "enum": [
                  "anthropic"
                ]
              }
            },
            "required": [
              "provider"
            ]
          },
          "then": {
            "properties": {
              "cacheBehavior": {
                "title": "Caching Behavior",
                "description": "Options for the prompt caching",
                "properties": {
                  "cacheSystemMessage": {
                    "type": "boolean"
                  },
                  "cacheConversation": {
                    "type": "boolean"
                  }
                }
              },
              "model": {
                "anyOf": [
                  {
                    "enum": [
                      "claude-2",
                      "claude-instant-1",
                      "claude-3-5-sonnet-20240620",
                      "claude-3-opus-20240229",
                      "claude-3-sonnet-20240229",
                      "claude-3-haiku-20240307",
                      "claude-2.1"
                    ]
                  },
                  {
                    "type": "string"
                  }
                ]
              }
            }
          }
        },
        {
          "if": {
            "properties": {
              "provider": {
                "enum": [
                  "cohere"
                ]
              }
            },
            "required": [
              "provider"
            ]
          },
          "then": {
            "properties": {
              "model": {
                "enum": [
                  "command-r",
                  "command-r-plus"
                ]
              }
            }
          }
        },
        {
          "if": {
            "properties": {
              "provider": {
                "enum": [
                  "bedrock"
                ]
              }
            },
            "required": [
              "provider"
            ]
          },
          "then": {
            "properties": {
              "model": {
                "anyOf": [
                  {
                    "enum": [
                      "claude-3-sonnet-20240229",
                      "claude-3-haiku-20240307",
                      "claude-2"
                    ]
                  },
                  {
                    "type": "string"
                  }
                ]
              }
            }
          }
        },
        {
          "if": {
            "properties": {
              "provider": {
                "enum": [
                  "sagemaker"
                ]
              }
            },
            "required": [
              "provider"
            ]
          },
          "then": {
            "properties": {
              "model": {
                "description": "SageMaker endpoint name"
              }
            }
          }
        },
        {
          "if": {
            "properties": {
              "provider": {
                "enum": [
                  "gemini"
                ]
              }
            },
            "required": [
              "provider"
            ]
          },
          "then": {
            "properties": {
              "cacheBehavior": {
                "title": "Caching Behavior",
                "description": "Options for the prompt caching",
                "properties": {
                  "cacheSystemMessage": {
                    "type": "boolean"
                  }
                }
              },
              "model": {
                "enum": [
                  "chat-bison-001",
                  "gemini-pro",
                  "gemini-1.5-pro-latest",
                  "gemini-1.5-pro",
                  "gemini-1.5-flash-latest",
                  "gemini-1.5-flash"
                ]
              }
            }
          }
        },
        {
          "if": {
            "properties": {
              "provider": {
                "enum": [
                  "together"
                ]
              }
            },
            "required": [
              "provider"
            ]
          },
          "then": {
            "properties": {
              "model": {
                "anyOf": [
                  {
                    "enum": [
                      "mistral-7b",
                      "mistral-8x7b",
                      "llama2-7b",
                      "llama2-13b",
                      "llama3-8b",
                      "llama3-70b",
                      "llama3.1-8b",
                      "llama3.1-70b",
                      "llama3.1-405b",
                      "codellama-7b",
                      "codellama-13b",
                      "codellama-34b",
                      "codellama-70b",
                      "phind-codellama-34b"
                    ]
                  },
                  {
                    "type": "string"
                  }
                ],
                "markdownDescription": "Select a pre-defined option, or find an exact model string from Together AI [here](https://docs.together.ai/docs/inference-models).",
                "x-intellij-html-description": "Select a pre-defined option, or find an exact model string from Together AI <a href='https://docs.together.ai/docs/inference-models'>here</a>."
              }
            }
          }
        },
        {
          "if": {
            "properties": {
              "provider": {
                "enum": [
                  "deepinfra"
                ]
              }
            },
            "required": [
              "provider"
            ]
          },
          "then": {
            "properties": {
              "model": {
                "markdownDescription": "Find the model name you want to use from DeepInfra [here](https://deepinfra.com/models?type=text-generation).",
                "x-intellij-html-description": "Find the model name you want to use from DeepInfra <a href='https://deepinfra.com/models?type=text-generation'>here</a>."
              }
            }
          }
        },
        {
          "if": {
            "properties": {
              "provider": {
                "enum": [
                  "huggingface-tgi",
                  "huggingface-inference-api",
                  "llama.cpp",
                  "text-gen-webui",
                  "llamafile"
                ]
              }
            },
            "required": [
              "provider"
            ]
          },
          "then": {
            "properties": {
              "model": {
                "anyOf": [
                  {
                    "enum": [
                      "mistral-7b",
                      "mistral-8x7b",
                      "llama2-7b",
                      "llama2-13b",
                      "codellama-7b",
                      "codellama-13b",
                      "codellama-34b",
                      "codellama-70b",
                      "llama3-8b",
                      "llama3-70b",
                      "llama3.1-8b",
                      "llama3.1-70b",
                      "llama3.1-405b",
                      "phind-codellama-34b",
                      "wizardcoder-7b",
                      "wizardcoder-13b",
                      "wizardcoder-34b",
                      "zephyr-7b",
                      "codeup-13b",
                      "deepseek-7b",
                      "deepseek-33b",
                      "neural-chat-7b",
                      "deepseek-1b",
                      "stable-code-3b",
                      "starcoder-1b",
                      "starcoder-3b",
                      "starcoder2-3b"
                    ]
                  },
                  {
                    "type": "string"
                  }
                ]
              }
            }
          }
        },
        {
          "if": {
            "properties": {
              "provider": {
                "enum": [
                  "ollama"
                ]
              }
            },
            "required": [
              "provider"
            ]
          },
          "then": {
            "properties": {
              "model": {
                "anyOf": [
                  {
                    "enum": [
                      "mistral-7b",
                      "llama2-7b",
                      "llama2-13b",
                      "codellama-7b",
                      "codellama-13b",
                      "codellama-34b",
                      "codellama-70b",
                      "llama3-8b",
                      "llama3-70b",
                      "llama3.1-8b",
                      "llama3.1-70b",
                      "llama3.1-405b",
                      "phi-2",
                      "phind-codellama-34b",
                      "wizardcoder-7b",
                      "wizardcoder-13b",
                      "wizardcoder-34b",
                      "zephyr-7b",
                      "codeup-13b",
                      "deepseek-7b",
                      "deepseek-33b",
                      "neural-chat-7b",
                      "deepseek-1b",
                      "stable-code-3b",
                      "starcoder-1b",
                      "starcoder-3b",
                      "starcoder2-3b",
                      "AUTODETECT"
                    ]
                  },
                  {
                    "type": "string"
                  }
                ],
                "markdownDescription": "Select a pre-defined option, or find the exact model tag for an Ollama model [here](https://ollama.ai/library).",
                "x-intellij-html-description": "Select a pre-defined option, or find the exact model tag for an Ollama model <a href='https://ollama.ai/library'>here</a>."
              }
            }
          }
        },
        {
          "if": {
            "properties": {
              "provider": {
                "enum": [
                  "mistral"
                ]
              }
            },
            "required": [
              "provider"
            ]
          },
          "then": {
            "properties": {
              "model": {
                "enum": [
                  "codestral-latest",
                  "codestral-mamba-latest",
                  "open-mistral-7b",
                  "open-mixtral-8x7b",
                  "open-mixtral-8x22b",
                  "mistral-small-latest",
                  "mistral-large-latest"
                ]
              }
            }
          }
        },
        {
          "if": {
            "properties": {
              "provider": {
                "enum": [
                  "vertexai"
                ]
              }
            },
            "required": [
              "provider"
            ]
          },
          "then": {
            "required": [
              "projectId",
              "region"
            ]
          }
        },
        {
          "if": {
            "properties": {
              "provider": {
                "enum": [
                  "deepseek"
                ]
              }
            },
            "required": [
              "provider"
            ]
          },
          "then": {
            "properties": {
              "cacheBehavior": {
                "title": "Caching Behavior",
                "description": "Options for the prompt caching",
                "properties": {
                  "cacheSystemMessage": {
                    "type": "boolean"
                  },
                  "cacheConversation": {
                    "type": "boolean"
                  }
                }
              },
              "model": {
                "enum": [
                  "deepseek-chat",
                  "deepseek-coder"
                ]
              }
            }
          }
        },
        {
          "if": {
            "properties": {
              "provider": {
                "enum": [
                  "groq"
                ]
              }
            },
            "required": [
              "provider"
            ]
          },
          "then": {
            "properties": {
              "model": {
                "enum": [
                  "llama2-70b",
                  "mistral-8x7b",
                  "gemma",
                  "gemma2",
                  "llama3-8b",
                  "llama3-70b",
                  "llama3.1-8b",
                  "llama3.1-70b",
                  "llama3.1-405b",
                  "AUTODETECT"
                ]
              }
            }
          }
        },
        {
          "if": {
            "properties": {
              "provider": {
                "enum": [
                  "fireworks"
                ]
              }
            },
            "required": [
              "provider"
            ]
          },
          "then": {
            "properties": {
              "model": {
                "enum": [
                  "starcoder-7b"
                ]
              }
            }
          }
        },
        {
          "if": {
            "properties": {
              "apiType": {
                "const": "azure"
              }
            },
            "required": [
              "apiType"
            ]
          },
          "then": {
            "required": [
              "engine",
              "apiVersion",
              "apiBase"
            ]
          }
        },
        {
          "if": {
            "properties": {
              "provider": {
                "enum": [
                  "openai"
                ]
              }
            },
            "required": [
              "provider"
            ]
          },
          "then": {
            "properties": {
              "useLegacyCompletionsEndpoint": {
                "type": "boolean"
              }
            }
          }
        },
        {
          "if": {
            "properties": {
              "provider": {
                "const": "llamafile"
              }
            },
            "required": [
              "provider"
            ]
          },
          "then": {
            "properties": {
              "llamafileCommand": {
                "type": "string"
              }
            }
          }
        },
        {
          "if": {
            "properties": {
              "provider": {
                "enum": [
                  "cerebras"
                ]
              }
            },
            "required": [
              "provider"
            ]
          },
          "then": {
            "properties": {
              "model": {
                "enum": [
                  "llama3.1-8b",
                  "llama3.1-70b"
                ]
              }
            }
          }
        },
        {
          "if": {
            "properties": {
              "provider": {
                "enum": [
                  "text-gen-webui"
                ]
              }
            },
            "required": [
              "provider"
            ]
          },
          "then": {
            "properties": {
              "streamingUrl": {
                "type": "string"
              }
            }
          }
        },
        {
          "if": {
            "properties": {
              "provider": {
                "enum": [
                  "flowise"
                ]
              }
            },
            "required": [
              "provider"
            ]
          },
          "then": {
            "properties": {
              "timeout": {
                "title": "Timeout",
                "description": "Set the timeout for each request to Flowise. If you are running a local version of Flowise it might takes a while to respond, you might want to set this to avoid timeouts.",
                "default": 5000,
                "type": "integer"
              },
              "additionalHeaders": {
                "description": "A list of additional headers",
                "type": "array",
                "items": {
                  "type": "object",
                  "properties": {
                    "key": {
                      "title": "Key",
                      "description": "Header key",
                      "type": "string"
                    },
                    "value": {
                      "title": "Value",
                      "description": "Header value",
                      "type": "string"
                    }
                  },
                  "required": [
                    "key",
                    "value"
                  ]
                }
              },
              "additionalFlowiseConfiguration": {
                "description": "A list of additional properties to be sent along `overrideConfig`",
                "type": "array",
                "items": {
                  "type": "object",
                  "properties": {
                    "key": {
                      "title": "Key",
                      "description": "Configuration Property key",
                      "type": "string"
                    },
                    "value": {
                      "title": "Value",
                      "description": "Configuration Property value"
                    }
                  },
                  "required": [
                    "key",
                    "value"
                  ]
                }
              },
              "model": {
                "anyOf": [
                  {
                    "enum": [
                      "gpt-3.5-turbo",
                      "gpt-3.5-turbo-16k",
                      "gpt-4o",
                      "gpt-4o-mini",
                      "gpt-4",
                      "gpt-3.5-turbo-0613",
                      "gpt-4-32k",
                      "gpt-4-turbo",
                      "gpt-4-vision-preview",
                      "mistral-7b",
                      "mistral-8x7b",
                      "llama2-7b",
                      "llama2-13b",
                      "codellama-7b",
                      "codellama-13b",
                      "codellama-34b",
                      "codellama-70b",
                      "llama3-8b",
                      "llama3-70b",
                      "llama3.1-8b",
                      "llama3.1-70b",
                      "llama3.1-405b",
                      "phind-codellama-34b",
                      "wizardcoder-7b",
                      "wizardcoder-13b",
                      "wizardcoder-34b",
                      "zephyr-7b",
                      "codeup-13b",
                      "deepseek-7b",
                      "deepseek-33b",
                      "claude-2",
                      "claude-instant-1",
                      "claude-3-5-sonnet-20240620",
                      "claude-3-opus-20240229",
                      "claude-3-sonnet-20240229",
                      "claude-3-haiku-20240307",
                      "claude-2.1",
                      "command-r",
                      "command-r-plus",
                      "chat-bison-001",
                      "gemini-pro",
                      "gemini-1.5-pro-latest",
                      "gemini-1.5-pro",
                      "gemini-1.5-flash-latest",
                      "gemini-1.5-flash",
                      "mistral-tiny",
                      "mistral-small",
                      "mistral-medium",
                      "deepseek-1b",
                      "stable-code-3b",
                      "starcoder-1b",
                      "starcoder-3b",
                      "starcoder2-3b"
                    ]
                  },
                  {
                    "type": "string"
                  }
                ]
              }
            }
          }
        },
        {
          "if": {
            "properties": {
              "provider": {
                "enum": [
                  "watsonx"
                ]
              }
            },
            "required": [
              "provider"
            ]
          },
          "then": {
            "properties": {
              "apiBase": {
                "type": "string"
              },
              "apiKey": {
                "type": "string"
              },
              "apiVersion": {
                "type": "string"
              },
              "projectId": {
                "type": "string"
              },
              "deploymentId": {
                "type": "string"
              },
              "model": {
                "enum": [
                  "ibm/granite-13b-chat-v2",
                  "ibm/granite-3b-code-instruct",
                  "ibm/granite-8b-code-instruct",
                  "ibm/granite-20b-code-instruct",
                  "ibm/granite-3b-code-instruct",
                  "ibm/granite-8b-code-instruct",
                  "ibm/granite-34b-code-instruct",
                  "ibm/granite-3-8b-instruct",
                  "ibm/granite-3-2b-instruct",
                  "mistralai/mistral-large",
                  "meta-llama/llama-3-8b-instruct",
                  "meta-llama/llama-3-70b-instruct"
                ]
              }
            },
            "required": [
              "apiBase",
              "apiKey",
              "apiVersion"
            ]
          }
        },
        {
          "if": {
            "properties": {
              "provider": {
                "enum": [
                  "sambanova"
                ]
              }
            },
            "required": [
              "provider"
            ]
          },
          "then": {
            "properties": {
              "model": {
                "anyOf": [
                  {
                    "enum": [
                      "llama3.1-8b",
                      "llama3.1-70b",
                      "llama3.1-405b"
                    ]
                  },
                  {
                    "type": "string"
                  }
                ],
                "description": "Select a pre-defined option."
              }
            }
          }
        },
        {
          "if": {
            "properties": {
              "provider": {
                "enum": [
                  "ask-sage"
                ]
              }
            },
            "required": [
              "provider"
            ]
          },
          "then": {
            "properties": {
              "model": {
                "anyOf": [
                  {
                    "enum": [
                      "gpt-4o",
                      "gpt-4o-mini",
                      "gpt-4gov",
                      "gpt-4ogov",
                      "claude-3.5-sonnet",
                      "claude-3-opus",
                      "mistral-large",
                      "llama-3-chat",
                      "gemini-pro",
                      "AUTODETECT"
                    ]
                  },
                  {
                    "type": "string"
                  }
                ]
              }
            }
          }
        }
      ]
    },
    "ModelRoles": {
      "title": "ModelRoles",
      "type": "object",
      "properties": {
        "default": {
          "title": "Default",
          "description": "The default model. If other model roles are not set, they will fall back to default.",
          "type": "string"
        },
        "chat": {
          "title": "Chat",
          "description": "The model to use for chat. If not set, will fall back to default.",
          "type": "string"
        },
        "edit": {
          "title": "Edit",
          "description": "The model to use for editing. If not set, will fall back to default.",
          "type": "string"
        },
        "summarize": {
          "title": "Summarize",
          "description": "The model to use for summarization. If not set, will fall back to default.",
          "type": "string"
        }
      },
      "required": [
        "default"
      ]
    },
    "SlashCommand": {
      "title": "SlashCommand",
      "type": "object",
      "properties": {
        "name": {
          "title": "Name",
          "anyOf": [
            {
              "enum": [
                "issue",
                "share",
                "cmd",
                "edit",
                "comment",
                "http",
                "commit",
                "review"
              ],
              "type": "string",
              "markdownEnumDescriptions": [
                "Generate a link to a drafted GitHub issue",
                "Export the current chat session to markdown",
                "Generate a terminal command and paste it into the terminal",
                "Edit the highlighted code with given instructions",
                "Add comments to the highlighted code",
                "Write a custom slash command at your own HTTP endpoint. Set 'url' in the params object for the endpoint you have setup.",
                "Generate a commit message for the current changes",
                "Review code and give feedback"
              ]
            },
            {
              "type": "string"
            }
          ]
        },
        "description": {
          "title": "Description",
          "type": "string"
        },
        "step": {
          "title": "Step",
          "description": "This property is no longer required and has no effect. To use a built-in slash command, instead set the 'name' property to one of the pre-configured options.",
          "type": "string"
        },
        "params": {
          "title": "Params",
          "default": {},
          "type": "object"
        }
      },
      "allOf": [
        {
          "if": {
            "properties": {
              "name": {
                "enum": [
                  "issue"
                ]
              }
            }
          },
          "then": {
            "properties": {
              "params": {
                "properties": {
                  "repositoryUrl": {
                    "type": "string",
                    "description": "Enter the URL of the GitHub repository for which you want to generate the issue."
                  }
                },
                "required": [
                  "repositoryUrl"
                ]
              }
            },
            "required": [
              "params"
            ]
          }
        },
        {
          "if": {
            "properties": {
              "name": {
                "enum": [
                  "edit"
                ]
              }
            }
          },
          "then": {
            "properties": {
              "params": {
                "properties": {
                  "recap": {
                    "type": "boolean",
                    "markdownDescription": "If recap is set to `true`, Continue will generate a summary of the changes after making the edit.",
                    "x-intellij-html-description": "If recap is set to <code>true</code>, Continue will generate a summary of the changes after making the edit."
                  },
                  "tokenLimit": {
                    "type": "integer",
                    "description": "By default, Continue doesn't let you edit extremely large ranges (beyond 1,200 tokens), because the LLM is unlikely to succeed. But if you would like to override this limit with the understanding of possible failure you may do so here."
                  }
                }
              }
            }
          }
        },
        {
          "if": {
            "properties": {
              "name": {
                "enum": [
                  "share"
                ]
              }
            }
          },
          "then": {
            "properties": {
              "params": {
                "properties": {
                  "outputDir": {
                    "type": "string",
                    "markdownDescription": "If outputDir is set to `.` or begins with `./` or `.\\`, file will be saved to the current workspace or a subdirectory thereof, respectively. `~` can similarly be used to specify the user's home directory.",
                    "x-intellij-html-description": "If outputDir is set to <code>.</code> or begins with <code>./</code> or <code>.\\</code>, file will be saved to the current workspace or a subdirectory thereof, respectively. <code>~</code> can similarly be used to specify the user's home directory."
                  }
                }
              }
            }
          }
        },
        {
          "if": {
            "properties": {
              "name": {
                "enum": [
                  "commit"
                ]
              }
            }
          },
          "then": {
            "properties": {
              "params": {
                "properties": {
                  "includeUnstaged": {
                    "type": "boolean",
                    "markdownDescription": "If set to `true`, then unstaged changes are also included in the prompt, otherwise only staged changes are included. Default is `false`.",
                    "x-intellij-html-description": "If set to <code>true</code>, then unstaged changes are also included in the prompt, otherwise only staged changes are included. Default is <code>false</code>."
                  }
                }
              }
            }
          }
        }
      ],
      "required": [
        "name",
        "description"
      ]
    },
    "CustomCommand": {
      "title": "CustomCommand",
      "type": "object",
      "properties": {
        "name": {
          "title": "Name",
          "type": "string"
        },
        "prompt": {
          "title": "Prompt",
          "type": "string"
        },
        "description": {
          "title": "Description",
          "type": "string"
        }
      },
      "required": [
        "name",
        "prompt",
        "description"
      ]
    },
    "ContextProviderWithParams": {
      "title": "ContextProviderWithParams",
      "type": "object",
      "properties": {
        "name": {
          "title": "Name",
          "anyOf": [
            {
              "enum": [
                "diff",
                "terminal",
                "debugger",
                "open",
                "google",
                "search",
                "http",
                "codebase",
                "problems",
                "folder",
                "issue",
                "docs",
                "tree",
                "highlights",
                "outline",
                "postgres",
                "code",
                "currentFile",
                "url",
                "database",
                "os",
                "repo-map",
                "greptile",
                "web"
              ],
              "markdownEnumDescriptions": [
                "Reference the contents of the current changes as given by `git diff`",
                "Reference the last terminal command",
                "Reference the contents of the local variables in the debugger with top n level (defaulting to 3) of call stack for that thread",
                "Reference the contents of all open or pinned files.",
                "Enter a search phrase and include the Google search results as context",
                "Reference the results of a ripgrep search in your codebase",
                "Write a custom context provider at your own HTTP endpoint. Set 'url' in the params object for the endpoint you have setup.",
                "Use embeddings to automatically find relevant files from throughout the codebase",
                "Reference all linting errors and warnings in the currently open file",
                "Include important files from a folder in the prompt, as determined by similarity search",
                "Reference GitHub issues from a repository",
                "Retrieve important pages from a documentation website, as determined by similarity search",
                "Display a file tree of the current workspace",
                "Include important highlighted sections from your code",
                "Include a repo map showing important code objects",
                "References Postgres table schema and sample rows",
                "Reference specific functions and classes from throughout your codebase",
                "Reference the contents of the currently active file",
                "Reference the contents of a page at a URL",
                "Reference table schemas",
                "Operating system and CPU Information",
                "Map of files in the repository with important code highlights",
                "Query your greptile index of the current repo",
                "Search the web for sources related to your question"
              ],
              "type": "string"
            },
            {
              "type": "string"
            }
          ]
        },
        "params": {
          "title": "Params",
          "default": {},
          "type": "object"
        }
      },
      "allOf": [
        {
          "if": {
            "properties": {
              "name": {
                "enum": [
                  "discord"
                ]
              }
            }
          },
          "then": {
            "allOf": [
              {
                "properties": {
                  "params": {
                    "properties": {
                      "discordKey": {
                        "type": "string",
                        "description": "Your Discord bot token to access the Discord API. Required to fetch messages from servers."
                      },
                      "guildId": {
                        "type": "string",
                        "description": "The ID of the guild (server) from which to fetch channels and messages."
                      },
                      "channels": {
                        "type": "array",
                        "description": "A list of channel objects to search for messages",
                        "items": {
                          "type": "object",
                          "properties": {
                            "id": {
                              "type": "string",
                              "description": "The unique ID of the channel"
                            },
                            "name": {
                              "type": "string",
                              "description": "The name of the channel"
                            }
                          },
                          "required": [
                            "id"
                          ]
                        }
                      }
                    },
                    "required": [
                      "discordKey"
                    ]
                  }
                }
              },
              {
                "oneOf": [
                  {
                    "properties": {
                      "params": {
                        "required": [
                          "guildId"
                        ]
                      }
                    }
                  },
                  {
                    "properties": {
                      "params": {
                        "required": [
                          "channels"
                        ]
                      }
                    }
                  }
                ]
              }
            ]
          }
        },
        {
          "if": {
            "properties": {
              "name": {
                "enum": [
                  "google"
                ]
              }
            }
          },
          "then": {
            "properties": {
              "params": {
                "properties": {
                  "serperApiKey": {
                    "type": "string",
                    "description": "Your API key for https://serper.dev in order to get Google search results"
                  }
                },
                "required": [
                  "serperApiKey"
                ]
              }
            },
            "required": [
              "params"
            ]
          }
        },
        {
          "if": {
            "properties": {
              "name": {
                "enum": [
                  "web"
                ]
              }
            }
          },
          "then": {
            "properties": {
              "params": {
                "properties": {
                  "n": {
                    "title": "N",
                    "description": "The number of results to return",
                    "default": 6,
                    "type": "integer"
                  }
                }
              }
            },
            "required": [
              "params"
            ]
          }
        },
        {
          "if": {
            "properties": {
              "name": {
                "enum": [
                  "open"
                ]
              }
            }
          },
          "then": {
            "properties": {
              "params": {
                "properties": {
                  "onlyPinned": {
                    "type": "boolean",
                    "description": "If set to true, only 'pinned' files will be included.",
                    "default": false
                  }
                }
              }
            }
          }
        },
        {
          "if": {
            "properties": {
              "name": {
                "enum": [
                  "issue"
                ]
              }
            }
          },
          "then": {
            "properties": {
              "params": {
                "properties": {
                  "githubToken": {
                    "type": "string",
                    "description": "Your GitHub token to access the GitHub API. Required for private repositories."
                  },
                  "repos": {
                    "type": "array",
                    "description": "A list of repositories to search for issues",
                    "items": {
                      "type": "object",
                      "properties": {
                        "owner": {
                          "type": "string",
                          "description": "The owner of the repository"
                        },
                        "repo": {
                          "type": "string",
                          "description": "The name of the repository"
                        },
                        "type": {
                          "type": "string",
                          "description": "The type of issues to search for",
                          "enum": [
                            "open",
                            "closed",
                            "all"
                          ]
                        }
                      },
                      "required": [
                        "owner",
                        "repo"
                      ]
                    }
                  }
                },
                "required": [
                  "repos"
                ]
              }
            },
            "required": [
              "params"
            ]
          }
        },
        {
          "if": {
            "properties": {
              "name": {
                "enum": [
                  "database"
                ]
              }
            }
          },
          "then": {
            "properties": {
              "params": {
                "properties": {
                  "connections": {
                    "type": "array",
                    "description": "A list of database connections",
                    "items": {
                      "type": "object",
                      "properties": {
                        "name": {
                          "type": "string",
                          "description": "A unique name for this database connection"
                        },
                        "connection_type": {
                          "type": "string",
                          "description": "The type of database (e.g., 'postgres', 'mysql')",
                          "enum": [
                            "postgres",
                            "mysql",
                            "sqlite"
                          ]
                        },
                        "connection": {
                          "type": "object",
                          "properties": {
                            "user": {
                              "type": "string",
                              "description": "The database user name"
                            },
                            "host": {
                              "type": "string",
                              "description": "The host address of the database server"
                            },
                            "database": {
                              "type": "string",
                              "description": "The name of the database to connect to"
                            },
                            "password": {
                              "type": "string",
                              "description": "The password for the database user"
                            },
                            "port": {
                              "type": "integer",
                              "description": "The port number to connect to at the host"
                            },
                            "filename": {
                              "type": "string",
                              "description": "File location for simple file DB's"
                            }
                          },
                          "required": []
                        }
                      },
                      "required": [
                        "name",
                        "connection_type",
                        "connection"
                      ]
                    }
                  }
                },
                "required": [
                  "connections"
                ]
              }
            },
            "required": [
              "params"
            ]
          }
        },
        {
          "if": {
            "properties": {
              "name": {
                "enum": [
                  "gitlab-mr"
                ]
              }
            }
          },
          "then": {
            "properties": {
              "params": {
                "properties": {
                  "domain": {
                    "type": "string",
                    "description": "Your GitLab domain, will default to gitlab.com"
                  },
                  "token": {
                    "type": "string",
                    "description": "Your private access token."
                  },
                  "filterComments": {
                    "type": "boolean",
                    "description": "If you have code selected, filters out comments that aren't related to the selection."
                  }
                },
                "required": [
                  "token"
                ]
              }
            },
            "required": [
              "params"
            ]
          }
        },
        {
          "if": {
            "properties": {
              "name": {
                "enum": [
                  "jira"
                ]
              }
            }
          },
          "then": {
            "properties": {
              "params": {
                "properties": {
                  "domain": {
                    "type": "string",
                    "description": "Your Jira domain, for example company.atlassian.net."
                  },
                  "email": {
                    "type": "string",
                    "description": "The email that you log into Jira with"
                  },
                  "token": {
                    "type": "string",
                    "description": "Your atlassian API token from https://id.atlassian.com/manage-profile/security/api-tokens"
                  },
                  "issueQuery": {
                    "type": "string",
                    "description": "Customize the query used to find Jira issues"
                  },
                  "apiVersion": {
                    "type": "integer",
                    "markdownDescription": "This context provider supports both Jira API version 2 and 3. It will use version 3 by default since that's what the cloud version uses, but if you have the datacenter version of Jira, you'll need to set the API Version to 2 using the `apiVersion` property.",
                    "x-intellij-html-description": "This context provider supports both Jira API version 2 and 3. It will use version 3 by default since that's what the cloud version uses, but if you have the datacenter version of Jira, you'll need to set the API Version to 2 using the <code>apiVersion</code> property."
                  },
                  "requestOptions": {
                    "title": "Request Options",
                    "description": "Options for the HTTPS request to Jira.",
                    "default": {
                      "timeout": 7200,
                      "verifySsl": null,
                      "caBundlePath": null,
                      "proxy": null,
                      "headers": null,
                      "extraBodyProperties": null
                    },
                    "allOf": [
                      {
                        "$ref": "#/definitions/RequestOptions"
                      }
                    ]
                  }
                },
                "required": [
                  "domain",
                  "token"
                ]
              }
            },
            "required": [
              "params"
            ]
          }
        },
        {
          "if": {
            "properties": {
              "name": {
                "enum": [
                  "http"
                ]
              }
            }
          },
          "then": {
            "properties": {
              "params": {
                "properties": {
                  "url": {
                    "type": "string",
                    "description": "The HTTP endpoint of your context provider server."
                  },
                  "options": {
                    "title": "Custom Options",
                    "description": "Additional options to pass to your custom HTTP server.",
                    "type": "object"
                  }
                },
                "required": [
                  "url"
                ]
              }
            },
            "required": [
              "params"
            ]
          }
        },
        {
          "if": {
            "properties": {
              "name": {
                "enum": [
                  "codebase",
                  "folder"
                ]
              }
            }
          },
          "then": {
            "properties": {
              "params": {
                "properties": {
                  "nRetrieve": {
                    "title": "N Retrieve",
                    "description": "Number of results to initially retrieve from vector database",
                    "default": 50,
                    "type": "integer"
                  },
                  "nFinal": {
                    "title": "N Final",
                    "description": "Final number of results to use after re-ranking",
                    "default": 10,
                    "type": "integer"
                  },
                  "useReranking": {
                    "title": "Use Reranking",
                    "description": "Whether to use re-ranking, which will allow initial selection of nRetrieve results, then will use an LLM to select the top nFinal results. Disabling re-ranking will give faster, but less accurate, results.",
                    "default": true,
                    "type": "boolean"
                  }
                }
              }
            }
          }
        },
        {
          "if": {
            "properties": {
              "name": {
                "enum": [
                  "postgres"
                ]
              }
            }
          },
          "then": {
            "properties": {
              "params": {
                "properties": {
                  "host": {
                    "title": "Host",
                    "description": "Database host",
                    "default": "localhost",
                    "type": "string"
                  },
                  "port": {
                    "title": "Port",
                    "description": "Database port",
                    "default": 5432,
                    "type": "integer"
                  },
                  "user": {
                    "title": "User",
                    "description": "Database user",
                    "default": "postgres",
                    "type": "string"
                  },
                  "password": {
                    "title": "Password",
                    "description": "Database password",
                    "type": "string"
                  },
                  "database": {
                    "title": "Database",
                    "description": "Database name",
                    "default": "postgres",
                    "type": "string"
                  },
                  "schema": {
                    "title": "Schema",
                    "description": "Database schema",
                    "default": "public",
                    "type": "string"
                  },
                  "sampleRows": {
                    "title": "Sample Rows",
                    "description": "Number of rows to sample from the database",
                    "default": 3,
                    "type": "integer"
                  }
                }
              }
            },
            "required": [
              "host",
              "port",
              "user",
              "password",
              "database"
            ]
          }
        },
        {
          "if": {
            "properties": {
              "name": {
                "enum": [
                  "greptile"
                ]
              }
            }
          },
          "then": {
            "properties": {
              "params": {
                "properties": {
                  "GithubToken": {
                    "title": "GithubToken",
                    "description": "Your github access token",
                    "default": "",
                    "type": "string"
                  },
                  "GreptileToken": {
                    "title": "GreptileToken",
                    "description": "Your greptile access token",
                    "default": "",
                    "type": "string"
                  }
                }
              }
            },
            "required": [
              "GreptileToken",
              "GithubToken"
            ]
          }
        }
      ],
      "required": [
        "name"
      ]
    },
    "SerializedContinueConfig": {
      "title": "config.json",
      "type": "object",
      "properties": {
        "docs": {
          "title": "Docs",
          "description": "A list of documentation sites to be indexed",
          "type": "array",
          "items": {
            "type": "object",
            "properties": {
              "title": {
                "type": "string",
                "description": "The title of the documentation site"
              },
              "startUrl": {
                "type": "string",
                "description": "The starting URL for indexing the documentation"
              },
              "rootUrl": {
                "type": "string",
                "description": "The root URL of the documentation site"
              },
              "maxDepth": {
                "type": "integer",
                "description": "The maximum depth to crawl the documentation site"
              },
              "favicon": {
                "type": "string",
                "description": "The URL path to a favicon for the site - by default, it will be `/favicon.ico` path from the Start URL"
              }
            },
            "required": [
              "title",
              "startUrl"
            ]
          }
        },
        "allowAnonymousTelemetry": {
          "title": "Allow Anonymous Telemetry",
          "markdownDescription": "If this field is set to `true`, we will collect anonymous telemetry as described in the documentation page on telemetry. If set to `false`, we will not collect any data. Learn more in [the docs](https://docs.continue.dev/telemetry).",
          "x-intellij-html-description": "If this field is set to `true`, we will collect anonymous telemetry as described in the documentation page on telemetry. If set to `false`, we will not collect any data. Learn more in <a href='https://docs.continue.dev/telemetry'>the docs</a>.",
          "default": true,
          "type": "boolean"
        },
        "models": {
          "title": "Models",
          "markdownDescription": "Learn about setting up models in [the documentation](https://docs.continue.dev/model-setup/overview).",
          "x-intellij-html-description": "Learn about setting up models in <a href='https://docs.continue.dev/model-setup/overview'>the documentation</a>.",
          "default": [
            {
              "title": "GPT-4 (trial)",
              "provider": "free-trial",
              "model": "gpt-4",
              "apiKey": ""
            }
          ],
          "type": "array",
          "items": {
            "$ref": "#/definitions/ModelDescription"
          }
        },
        "systemMessage": {
          "title": "System Message",
          "description": "A system message that will always be followed by the LLM",
          "type": "string"
        },
        "completionOptions": {
          "title": "Completion Options",
          "description": "Default options for completion. These will be overriden by any options set for a specific model.",
          "default": {
            "temperature": null,
            "topP": null,
            "topK": null,
            "presencePenalty": null,
            "frequencyPenalty": null,
            "stop": null,
            "maxTokens": 600
          },
          "allOf": [
            {
              "$ref": "#/definitions/BaseCompletionOptions"
            }
          ]
        },
        "requestOptions": {
          "title": "Request Options",
          "description": "Default request options for all fetch requests from models and context providers. These will be overriden by any model-specific request options.",
          "allOf": [
            {
              "$ref": "#/definitions/RequestOptions"
            }
          ]
        },
        "slashCommands": {
          "title": "Slash Commands",
          "markdownDescription": "An array of slash commands that let you take custom actions from the sidebar. Learn more in the [documentation](https://docs.continue.dev/customization/slash-commands).",
          "x-intellij-html-description": "An array of slash commands that let you take custom actions from the sidebar. Learn more in the <a href='https://docs.continue.dev/customization/slash-commands'>documentation</a>.",
          "default": [],
          "type": "array",
          "items": {
            "$ref": "#/definitions/SlashCommand"
          }
        },
        "customCommands": {
          "title": "Custom Commands",
          "markdownDescription": "An array of custom commands that allow you to reuse prompts. Each has name, description, and prompt properties. When you enter `/<name>` in the text input, it will act as a shortcut to the prompt. Learn more in the [documentation](https://docs.continue.dev/customization/slash-commands#custom-commands-use-natural-language).",
          "x-intellij-html-description": "An array of custom commands that allow you to reuse prompts. Each has name, description, and prompt properties. When you enter <code>/<name></code> in the text input, it will act as a shortcut to the prompt. Learn more in the <a href='https://docs.continue.dev/customization/slash-commands#custom-commands-use-natural-language'>documentation</a>.",
          "default": [
            {
              "name": "test",
              "prompt": "{{{ input }}}\n\nWrite a comprehensive set of unit tests for the selected code. It should setup, run tests that check for correctness including important edge cases, and teardown. Ensure that the tests are complete and sophisticated. Give the tests just as chat output, don't edit any file.",
              "description": "This is an example custom command. Open config.json to edit it and create more"
            }
          ],
          "type": "array",
          "items": {
            "$ref": "#/definitions/CustomCommand"
          }
        },
        "contextProviders": {
          "title": "Context Providers",
          "markdownDescription": "A list of ContextProvider objects that can be used to provide context to the LLM by typing '@'. Read more about ContextProviders in [the documentation](https://docs.continue.dev/customization/context-providers).",
          "x-intellij-html-description": "A list of ContextProvider objects that can be used to provide context to the LLM by typing '@'. Read more about ContextProviders in <a href='https://docs.continue.dev/customization/context-providers'>the documentation</a>.",
          "default": [],
          "type": "array",
          "items": {
            "$ref": "#/definitions/ContextProviderWithParams"
          }
        },
        "userToken": {
          "title": "User Token",
          "description": "An optional token to identify the user.",
          "type": "string"
        },
        "disableIndexing": {
          "title": "Disable Indexing",
          "markdownDescription": "If set to `true`, Continue will not index the codebase. This is mainly used for debugging purposes.",
          "x-intellij-html-description": "If set to <code>true</code>, Continue will not index the codebase. This is mainly used for debugging purposes.",
          "default": false,
          "type": "boolean"
        },
        "disableSessionTitles": {
          "title": "Disable Session Titles",
          "markdownDescription": "If set to `true`, Continue will not make extra requests to the LLM to generate a summary title of each session.",
          "x-intellij-html-description": "If set to <code>true</code>, Continue will not make extra requests to the LLM to generate a summary title of each session.",
          "default": false,
          "type": "boolean"
        },
        "embeddingsProvider": {
          "title": "Embeddings Provider",
          "markdownDescription": "The method that will be used to generate codebase embeddings. The default is `transformers.js`, which will run locally in the browser. Learn about the other options [here](https://docs.continue.dev/features/codebase-embeddings#embeddings-providers).",
          "x-intellij-html-description": "The method that will be used to generate codebase embeddings. The default is <code>transformers.js</code>, which will run locally in the browser. Learn about the other options <a href='https://docs.continue.dev/features/codebase-embeddings#embeddings-providers'>here</a>.<br><br><strong>Note</strong>: <code>transformers.js</code> currently cannot be used in JetBrains.",
          "type": "object",
          "properties": {
            "provider": {
              "enum": [
                "huggingface-tei",
                "transformers.js",
                "ollama",
                "openai",
                "cohere",
                "free-trial",
                "gemini",
                "voyage",
                "nvidia",
                "bedrock",
                "sagemaker",
<<<<<<< HEAD
                "vertex",
                "nebius"
=======
                "vertexai"
>>>>>>> ecb7eb1d
              ]
            },
            "model": {
              "type": "string"
            },
            "apiKey": {
              "type": "string"
            },
            "apiBase": {
              "type": "string"
            },
            "requestOptions": {
              "title": "Request Options",
              "description": "Request options to be used in any fetch requests made by the embeddings provider",
              "$ref": "#/definitions/RequestOptions"
            },
            "maxChunkSize": {
              "title": "Maximum Chunk Size",
              "description": "The maximum number of tokens that each chunk of a document is allowed to have",
              "type": "integer",
              "minimum": 128,
              "exclusiveMaximum": 2147483647
            },
            "maxBatchSize": {
              "title": "Maximum Batch Size",
              "description": "The maximum number of chunks that can be sent to the embeddings provider in a single request",
              "type": "integer",
              "minimum": 1,
              "exclusiveMaximum": 2147483647
            },
            "region": {
              "title": "Region",
              "description": "The region where the model is hosted",
              "$ref": "#/definitions/ModelDescription/properties/region"
            },
            "profile": {
              "title": "Profile",
              "description": "The AWS security profile to use",
              "type": "string"
            }
          },
          "required": [
            "provider"
          ],
          "allOf": [
            {
              "if": {
                "properties": {
                  "provider": {
                    "enum": [
                      "cohere",
                      "voyage",
                      "nvidia",
                      "gemini"
                    ]
                  }
                },
                "required": [
                  "provider"
                ]
              },
              "then": {
                "required": [
                  "apiKey"
                ]
              }
            },
            {
              "if": {
                "properties": {
                  "provider": {
                    "enum": [
                      "sagemaker"
                    ]
                  }
                },
                "required": [
                  "provider"
                ]
              },
              "then": {
                "properties": {
                  "model": {
                    "description": "SageMaker endpoint name"
                  }
                },
                "required": [
                  "model"
                ]
              }
            },
            {
              "if": {
                "properties": {
                  "provider": {
                    "enum": [
                      "vertexai"
                    ]
                  }
                },
                "required": [
                  "provider"
                ]
              },
              "then": {
                "properties": {
                  "projectId": {
                    "description": "The name of your VertexAI project"
                  },
                  "region": {
                    "description": "The region your VertexAI model is hosted in - typically central1",
                    "default": "central1"
                  },
                  "model": {
                    "default": "text-embedding-004"
                  }
                },
                "required": [
                  "projectId",
                  "model",
                  "region"
                ]
              }
            }
          ]
        },
        "reranker": {
          "title": "Reranker",
          "description": "The reranker is responsible for selecting the final results when retrieving snippets from your codebase.",
          "type": "object",
          "properties": {
            "name": {
              "enum": [
                "cohere",
                "voyage",
                "llm",
                "free-trial",
                "huggingface-tei"
              ]
            },
            "params": {
              "type": "object"
            }
          },
          "required": [
            "name"
          ],
          "allOf": [
            {
              "if": {
                "properties": {
                  "name": {
                    "enum": [
                      "cohere"
                    ]
                  }
                },
                "required": [
                  "name"
                ]
              },
              "then": {
                "properties": {
                  "params": {
                    "type": "object",
                    "properties": {
                      "model": {
                        "enum": [
                          "rerank-english-v3.0",
                          "rerank-multilingual-v3.0",
                          "rerank-english-v2.0",
                          "rerank-multilingual-v2.0"
                        ]
                      },
                      "apiBase": {
                        "type": "string"
                      },
                      "apiKey": {
                        "type": "string"
                      }
                    },
                    "required": [
                      "apiKey"
                    ]
                  }
                }
              }
            },
            {
              "if": {
                "properties": {
                  "name": {
                    "enum": [
                      "llm"
                    ]
                  }
                },
                "required": [
                  "name"
                ]
              },
              "then": {
                "properties": {
                  "params": {
                    "type": "object",
                    "properties": {
                      "modelTitle": {
                        "type": "string"
                      }
                    },
                    "required": [
                      "modelTitle"
                    ]
                  }
                }
              }
            },
            {
              "if": {
                "properties": {
                  "name": {
                    "enum": [
                      "voyage"
                    ]
                  }
                },
                "required": [
                  "name"
                ]
              },
              "then": {
                "properties": {
                  "params": {
                    "type": "object",
                    "properties": {
                      "apiKey": {
                        "type": "string"
                      },
                      "model": {
                        "enum": [
                          "rerank-lite-1",
                          "rerank-1",
                          "rerank-2",
                          "rerank-2-lite"
                        ]
                      }
                    },
                    "required": [
                      "apiKey"
                    ]
                  }
                }
              }
            },
            {
              "if": {
                "properties": {
                  "name": {
                    "enum": [
                      "huggingface-tei"
                    ]
                  }
                },
                "required": [
                  "name"
                ]
              },
              "then": {
                "properties": {
                  "params": {
                    "type": "object",
                    "properties": {
                      "apiBase": {
                        "type": "string",
                        "default": "http://localhost:8080"
                      },
                      "truncate": {
                        "type": "boolean",
                        "description": "Whether to truncate long sequences to the maximum allowed context length.",
                        "default": false
                      },
                      "truncation_direction": {
                        "enum": [
                          "Right",
                          "Left"
                        ],
                        "description": "Whether to truncate sequences from the left or right.",
                        "default": "Right"
                      }
                    },
                    "required": [
                      "apiBase"
                    ]
                  }
                },
                "if": {
                  "properties": {
                    "truncate": {
                      "const": true
                    }
                  }
                },
                "then": {
                  "required": [
                    "truncation_direction"
                  ]
                }
              }
            }
          ]
        },
        "tabAutocompleteModel": {
          "title": "Tab Autocomplete Model",
          "markdownDescription": "The model used for tab autocompletion. If undefined, Continue will default to using starcoder2:3b on a local Ollama instance.\n\n*IMPORTANT*:\n\nIf you use a custom model, ensure that it is one trained for fill-in-the-middle completions. An instruct model is typically not well-suited to autocomplete and you may receive unsatisfactory completions.",
          "x-intellij-html-description": "The model used for tab autocompletion. If undefined, Continue will default to using starcoder2:3b on a local Ollama instance.<br><br><i>IMPORTANT</i>:<br><br>If you use a custom model, ensure that it is one trained for fill-in-the-middle completions. An instruct model is typically not well-suited to autocomplete and you may receive unsatisfactory completions.",
          "default": {
            "title": "Tab Autocomplete Model",
            "provider": "ollama",
            "model": "deepseek-coder:1.3b-base"
          },
          "oneOf": [
            {
              "$ref": "#/definitions/ModelDescription"
            },
            {
              "type": "array",
              "items": {
                "$ref": "#/definitions/ModelDescription"
              }
            }
          ]
        },
        "tabAutocompleteOptions": {
          "title": "TabAutocompleteOptions",
          "type": "object",
          "markdownDescription": "These options let you customize your tab-autocomplete experience. Read about all options in [the docs](https://docs.continue.dev/features/tab-autocomplete#configuration-options).",
          "x-intellij-html-description": "These options let you customize your tab-autocomplete experience. Read about all options in <a href='https://docs.continue.dev/features/tab-autocomplete#configuration-options'>the docs</a>.",
          "properties": {
            "disable": {
              "type": "boolean",
              "description": "Disable tab autocomplete. This can also be done from the IDE settings.",
              "default": false
            },
            "useCopyBuffer": {
              "type": "boolean",
              "description": "Determines whether the copy buffer will be considered when contructing the prompt."
            },
            "useFileSuffix": {
              "type": "boolean",
              "description": "Determines whether to use the file suffix in the prompt."
            },
            "maxPromptTokens": {
              "type": "number",
              "description": "The maximum number of prompt tokens to use. A smaller number will yield faster completions, but less context."
            },
            "debounceDelay": {
              "type": "number",
              "description": "The delay in milliseconds before triggering autocomplete after a keystroke."
            },
            "maxSuffixPercentage": {
              "type": "number",
              "description": "The maximum percentage of the prompt that can be dedicated to the suffix."
            },
            "prefixPercentage": {
              "type": "number",
              "description": "The percentage of the input that should be dedicated to the prefix."
            },
            "transform": {
              "type": "boolean",
              "description": "Whether LLM output should be transformed to correct common model pitfalls."
            },
            "template": {
              "type": "string",
              "description": "An optional template string to be used for autocomplete. It will be rendered with the Mustache templating language, and is passed the 'prefix' and 'suffix' variables."
            },
            "multilineCompletions": {
              "enum": [
                "always",
                "never",
                "auto"
              ],
              "description": "If set to true, Continue will only complete a single line at a time."
            },
            "useCache": {
              "type": "boolean",
              "description": "Whether to cache completions"
            },
            "onlyMyCode": {
              "type": "boolean",
              "description": "If set to true, Continue will not include any snippets from go to definition unless they are within your repository"
            },
            "useOtherFiles": {
              "type": "boolean",
              "description": "Defaults to true. If set to false, Continue will not attempt to include snippets from other files."
            },
            "disableInFiles": {
              "description": "A list of files / glob patterns in which to disable tab autocomplete. For example, *.csv if you'd like to disable autocomplete in .csv files.",
              "type": "array",
              "items": {
                "type": "string"
              }
            }
          },
          "required": []
        },
        "ui": {
          "type": "object",
          "properties": {
            "codeBlockToolbarPosition": {
              "enum": [
                "top",
                "bottom"
              ],
              "default": "top",
              "description": "Whether to show the copy and apply code buttons at the top or bottom of code blocks in the sidebar."
            },
            "fontSize": {
              "type": "number"
            },
            "displayRawMarkdown": {
              "type": "boolean",
              "description": "If set to true, we will display the model output as raw markdown.",
              "default": false
            },
            "showChatScrollbar": {
              "title": "Show Chat Scrollbar",
              "markdownDescription": "If set to `true`, a scrollbar will be displayed in the chat window to navigate through messages.",
              "x-intellij-html-description": "If set to <code>true</code>, a scrollbar will be displayed in the chat window to navigate through messages.",
              "default": false,
              "type": "boolean"
            }
          }
        },
        "analytics": {
          "type": "object",
          "properties": {
            "provider": {
              "type": "string",
              "enum": [
                "posthog",
                "logstash"
              ],
              "description": "The 3rd party analytics provider to use.",
              "default": "posthog",
              "markdownEnumDescriptions": [
                "### Posthog\nTo use Posthog, set up an account, obtain your client key, and enter it in the client key field.",
                "### Logstash\nContinue's Logstash integration uses the TCP input at the specified URL"
              ]
            },
            "url": {
              "type": "string",
              "description": "The URL to which analytics will be sent"
            },
            "clientKey": {
              "type": "string",
              "description": "The client key to use for analytics"
            }
          },
          "required": [
            "provider"
          ],
          "allOf": [
            {
              "if": {
                "properties": {
                  "provider": {
                    "enum": [
                      "posthog"
                    ]
                  }
                }
              },
              "then": {
                "required": [
                  "clientKey"
                ]
              }
            },
            {
              "if": {
                "properties": {
                  "provider": {
                    "enum": [
                      "logstash"
                    ]
                  }
                }
              },
              "then": {
                "required": [
                  "url"
                ]
              }
            }
          ]
        },
        "experimental": {
          "type": "object",
          "title": "Experimental",
          "description": "Experimental properties are subject to change.",
          "properties": {
            "defaultContext": {
              "type": "array",
              "items": {
                "allOf": [
                  {
                    "$ref": "#/definitions/ContextProviderWithParams"
                  },
                  {
                    "properties": {
                      "query": {
                        "type": "string",
                        "description": "Required for certain context providers, like 'url' in order to specify the input, or which of the dropdown items to select."
                      }
                    }
                  }
                ]
              }
            },
            "modelRoles": {
              "type": "object",
              "properties": {
                "inlineEdit": {
                  "description": "The 'title' property of the model you wish to use for inline edits",
                  "type": "string"
                },
                "applyCodeBlock": {
                  "description": "The 'title' property of the model you wish to use for applying code blocks",
                  "type": "string"
                },
                "repoMapFileSelection": {
                  "description": "The 'title' property of the model you wish to use for repo map file selections",
                  "type": "string"
                }
              }
            },
            "readResponseTTS": {
              "type": "boolean",
              "default": true,
              "description": "Automatically read LLM chat responses aloud using system TTS models"
            },
            "promptPath": {
              "type": "string"
            },
            "quickActions": {
              "type": "array",
              "items": {
                "type": "object",
                "properties": {
                  "title": {
                    "type": "string",
                    "description": "The title of the quick action that will display in the Code Lens."
                  },
                  "prompt": {
                    "type": "string",
                    "description": "The prompt that will be sent to the model when the quick action is invoked, with the function or class body concatenated."
                  },
                  "sendToChat": {
                    "type": "boolean",
                    "description": "If true, the result of the quick action will be sent to the chat panel. If false, the streamed result will be inserted into the document.",
                    "default": false
                  }
                },
                "required": [
                  "prompt",
                  "title"
                ]
              },
              "description": "Quick actions are a way to add custom commands to the Code Lens of function and class declarations."
            },
            "contextMenuPrompts": {
              "type": "object",
              "properties": {
                "comment": {
                  "type": "string",
                  "default": "Write comments for this code. Do not change anything about the code itself."
                },
                "docstring": {
                  "type": "string",
                  "default": "Write a docstring for this code. Do not change anything about the code itself."
                },
                "fix": {
                  "type": "string",
                  "default": "Fix this code"
                },
                "optimize": {
                  "type": "string",
                  "default": "Optimize this code"
                },
                "fixGrammar": {
                  "type": "string",
                  "default": "If there are any grammar or spelling mistakes in this writing, fix them. Do not make other large changes to the writing."
                }
              }
            }
          }
        }
      }
    }
  }
}<|MERGE_RESOLUTION|>--- conflicted
+++ resolved
@@ -199,13 +199,9 @@
             "nvidia",
             "vllm",
             "cerebras",
-<<<<<<< HEAD
             "askSage",
-            "nebius"
-=======
+            "nebius",
             "vertexai",
-            "askSage"
->>>>>>> ecb7eb1d
           ],
           "markdownEnumDescriptions": [
             "### OpenAI\nUse gpt-4, gpt-3.5-turbo, or any other OpenAI model. See [here](https://openai.com/product#made-for-developers) to obtain an API key.\n\n> [Reference](https://docs.continue.dev/reference/Model%20Providers/openai)",
@@ -2692,12 +2688,8 @@
                 "nvidia",
                 "bedrock",
                 "sagemaker",
-<<<<<<< HEAD
-                "vertex",
-                "nebius"
-=======
+                "nebius",
                 "vertexai"
->>>>>>> ecb7eb1d
               ]
             },
             "model": {
