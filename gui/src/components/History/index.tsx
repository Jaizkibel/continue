--- conflicted
+++ resolved
@@ -32,40 +32,9 @@
     }),
   ).current;
 
-<<<<<<< HEAD
   const allSessionMetadata = useAppSelector(
     (state) => state.session.allSessionMetadata,
   );
-=======
-  useEffect(() => {
-    const fetchSessions = async () => {
-      const sessions = await getHistory();
-      setSessions(sessions);
-
-      try {
-        // Consider adding just last session to existing instead of clearing/adding all
-        minisearch.removeAll();
-        minisearch.addAll(
-          sessions.map((session) => ({
-            title: session.title,
-            sessionId: session.sessionId,
-            id: session.sessionId,
-          })),
-        );
-      } catch (e) {
-        console.log("error adding sessions to minisearch", e);
-      }
-    };
-    fetchSessions();
-  }, [lastSessionId, sessionTitle]);
-
-  const deleteSessionInUI = async (sessionId: string) => {
-    setSessions((prev) =>
-      prev.filter((session) => session.sessionId !== sessionId),
-    );
-    minisearch.discard(sessionId);
-  };
->>>>>>> 55b28a44
 
   useEffect(() => {
     try {
