import {
  BarsArrowDownIcon,
  HandThumbDownIcon,
  HandThumbUpIcon,
  TrashIcon,
} from "@heroicons/react/24/outline";
import { ChatHistoryItem } from "core";
import { stripImages } from "core/llm/images";
import { useContext, useEffect, useState } from "react";
import { useSelector } from "react-redux";
import styled from "styled-components";
import { vscBackground, vscInputBackground } from "..";
import { IdeMessengerContext } from "../../context/IdeMessenger";
import useUIConfig from "../../hooks/useUIConfig";
import { RootState } from "../../redux/store";
import { getFontSize } from "../../util";
import HeaderButtonWithToolTip from "./HeaderButtonWithToolTip";
import StyledMarkdownPreview from "../markdown/StyledMarkdownPreview";
import { CopyIconButton } from "./CopyIconButton";

interface StepContainerProps {
  item: ChatHistoryItem;
  onReverse: () => void;
  onUserInput: (input: string) => void;
  onRetry: () => void;
  onContinueGeneration: () => void;
  onDelete: () => void;
  open: boolean;
  isFirst: boolean;
  isLast: boolean;
  index: number;
  modelTitle?: string;
}

const ContentDiv = styled.div<{ isUserInput: boolean; fontSize?: number }>`
  padding-top: 4px;
  background-color: ${(props) =>
    props.isUserInput ? vscInputBackground : vscBackground};
  font-size: ${(props) => props.fontSize || getFontSize()}px;
  overflow: hidden;
`;

function StepContainer(props: StepContainerProps) {
  const active = useSelector((store: RootState) => store.state.active);
  const [truncatedEarly, setTruncatedEarly] = useState(false);
  const ideMessenger = useContext(IdeMessengerContext);
  const [feedback, setFeedback] = useState<boolean | undefined>(undefined);
  const sessionId = useSelector((store: RootState) => store.state.sessionId);

  const isUserInput = props.item.message.role === "user";
  const uiConfig = useUIConfig();
  const shouldRenderActions = !active || !props.isLast;

  useEffect(() => {
    if (!active) {
      const content = stripImages(props.item.message.content).trim();
      const endingPunctuation = [".", "?", "!", "```"];

      // If not ending in punctuation or emoji, we assume the response got truncated
      if (
        !(
          endingPunctuation.some((p) => content.endsWith(p)) ||
          /\p{Emoji}/u.test(content.slice(-2))
        )
      ) {
        setTruncatedEarly(true);
      } else {
        setTruncatedEarly(false);
      }
    }
  }, [props.item.message.content, active]);

  const sendFeedback = (feedback: boolean) => {
    setFeedback(feedback);
    if (props.item.promptLogs?.length) {
      for (const promptLog of props.item.promptLogs) {
        ideMessenger.post("devdata/log", {
          tableName: "chat",
          data: { ...promptLog, feedback, sessionId },
        });
      }
    }
  };

  return (
    <div
      className="relative"
      style={{
        minHeight: props.isLast ? "50vh" : 0,
      }}
    >
      <ContentDiv
        hidden={!props.open}
        isUserInput={isUserInput}
        fontSize={getFontSize()}
      >
        {uiConfig?.displayRawMarkdown ? (
          <pre
            className="max-w-full overflow-x-auto whitespace-pre-wrap break-words p-4"
            style={{ fontSize: getFontSize() - 2 }}
          >
            {stripImages(props.item.message.content)}
          </pre>
        ) : (
          <StyledMarkdownPreview
            isRenderingInStepContainer
            source={stripImages(props.item.message.content)}
          />
        )}
      </ContentDiv>
      <div
        className="xs:flex mx-2 mb-2 flex h-7 cursor-default items-center justify-end gap-0.5 pb-0 text-xs text-gray-400"
        style={{
          opacity: shouldRenderActions ? 1 : 0,
          pointerEvents: shouldRenderActions ? "auto" : "none",
        }}
      >
        {truncatedEarly && (
          <HeaderButtonWithToolTip
            tabIndex={-1}
            text="Continue generation"
            onClick={props.onContinueGeneration}
          >
            <BarsArrowDownIcon className="h-3.5 w-3.5 text-gray-500" />
          </HeaderButtonWithToolTip>
        )}

        {props.index !== 1 && (
          <HeaderButtonWithToolTip
            text="Delete"
            tabIndex={-1}
            onClick={props.onDelete}
          >
            <TrashIcon className="h-3.5 w-3.5 text-gray-500" />
          </HeaderButtonWithToolTip>
        )}

        <CopyIconButton
          tabIndex={-1}
          text={stripImages(props.item.message.content)}
          clipboardIconClassName="h-3.5 w-3.5 text-gray-500"
          checkIconClassName="h-3.5 w-3.5 text-green-400"
        />

        <HeaderButtonWithToolTip
          text="Helpful"
          tabIndex={-1}
          onClick={() => sendFeedback(true)}
        >
          <HandThumbUpIcon
            className={`mx-0.5 h-3.5 w-3.5 ${feedback === true ? "text-green-400" : "text-gray-500"}`}
          />
<<<<<<< HEAD
        </ButtonWithTooltip>
=======
        </HeaderButtonWithToolTip>
>>>>>>> 447d1f64

        <HeaderButtonWithToolTip
          text="Unhelpful"
          tabIndex={-1}
          onClick={() => sendFeedback(false)}
        >
          <HandThumbDownIcon
            className={`h-3.5 w-3.5 ${feedback === false ? "text-red-400" : "text-gray-500"}`}
          />
<<<<<<< HEAD
        </ButtonWithTooltip>
=======
        </HeaderButtonWithToolTip>
>>>>>>> 447d1f64
      </div>
    </div>
  );
}

export default StepContainer;<|MERGE_RESOLUTION|>--- conflicted
+++ resolved
@@ -14,9 +14,9 @@
 import useUIConfig from "../../hooks/useUIConfig";
 import { RootState } from "../../redux/store";
 import { getFontSize } from "../../util";
-import HeaderButtonWithToolTip from "./HeaderButtonWithToolTip";
 import StyledMarkdownPreview from "../markdown/StyledMarkdownPreview";
 import { CopyIconButton } from "./CopyIconButton";
+import HeaderButtonWithToolTip from "./HeaderButtonWithToolTip";
 
 interface StepContainerProps {
   item: ChatHistoryItem;
@@ -150,11 +150,7 @@
           <HandThumbUpIcon
             className={`mx-0.5 h-3.5 w-3.5 ${feedback === true ? "text-green-400" : "text-gray-500"}`}
           />
-<<<<<<< HEAD
-        </ButtonWithTooltip>
-=======
         </HeaderButtonWithToolTip>
->>>>>>> 447d1f64
 
         <HeaderButtonWithToolTip
           text="Unhelpful"
@@ -164,11 +160,7 @@
           <HandThumbDownIcon
             className={`h-3.5 w-3.5 ${feedback === false ? "text-red-400" : "text-gray-500"}`}
           />
-<<<<<<< HEAD
-        </ButtonWithTooltip>
-=======
         </HeaderButtonWithToolTip>
->>>>>>> 447d1f64
       </div>
     </div>
   );
