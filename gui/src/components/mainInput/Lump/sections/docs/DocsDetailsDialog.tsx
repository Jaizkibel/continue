--- conflicted
+++ resolved
@@ -65,12 +65,7 @@
     if (data) {
       comp = (
         <div className="flex flex-col gap-0.5">
-<<<<<<< HEAD
           <p className="m-0 mt-2 p-0 text-stone-500">{`Title: ${data.config.title}`}</p>
-=======
-          <p className="text-lightgray m-0 mt-2 p-0">{`Title: ${data.config.title}`}</p>
-          <p className="text-lightgray m-0 p-0">{`Pre-indexed doc: ${data.isPreIndexedDoc}`}</p>
->>>>>>> a2634fb2
           {!data.chunks?.length ? (
             <div>No article chunks</div>
           ) : (
