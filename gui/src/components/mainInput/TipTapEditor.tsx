import Document from "@tiptap/extension-document";
import History from "@tiptap/extension-history";
import Image from "@tiptap/extension-image";
import Paragraph from "@tiptap/extension-paragraph";
import Placeholder from "@tiptap/extension-placeholder";
import Text from "@tiptap/extension-text";
import { Plugin } from "@tiptap/pm/state";
import { Editor, EditorContent, JSONContent, useEditor } from "@tiptap/react";
import {
  ContextItemWithId,
  ContextProviderDescription,
  InputModifiers,
  RangeInFile,
} from "core";
import { modelSupportsImages } from "core/llm/autodetect";
import { getBasename, getRelativePath } from "core/util";
import { debounce } from "lodash";
import { usePostHog } from "posthog-js/react";
import {
  KeyboardEvent,
  useCallback,
  useContext,
  useEffect,
  useRef,
  useState,
} from "react";
import { useDispatch, useSelector } from "react-redux";
import styled from "styled-components";
import { v4 } from "uuid";
import {
  defaultBorderRadius,
  lightGray,
  vscBadgeBackground,
  vscForeground,
  vscInputBackground,
  vscInputBorder,
  vscInputBorderFocus,
} from "..";
import { IdeMessengerContext } from "../../context/IdeMessenger";
import { SubmenuContextProvidersContext } from "../../context/SubmenuContextProviders";
import useHistory from "../../hooks/useHistory";
import { useInputHistory } from "../../hooks/useInputHistory";
import useUpdatingRef from "../../hooks/useUpdatingRef";
import { useWebviewListener } from "../../hooks/useWebviewListener";
import { selectUseActiveFile } from "../../redux/selectors";
import { defaultModelSelector } from "../../redux/selectors/modelSelectors";
import { RootState } from "../../redux/store";
import {
  getFontSize,
  isJetBrains,
  isMetaEquivalentKeyPressed,
} from "../../util";
import { CodeBlockExtension } from "./CodeBlockExtension";
import { SlashCommand } from "./CommandsExtension";
import InputToolbar, { ToolbarOptions } from "./InputToolbar";
import { Mention } from "./MentionExtension";
import "./TipTapEditor.css";
import {
  getContextProviderDropdownOptions,
  getSlashCommandDropdownOptions,
} from "./getSuggestion";
import {
  handleJetBrainsOSRMetaKeyIssues,
  handleVSCMetaKeyIssues,
} from "./handleMetaKeyIssues";
import { ComboBoxItem } from "./types";
import useIsOSREnabled from "../../hooks/useIsOSREnabled";

const InputBoxDiv = styled.div<{ border?: string }>`
  resize: none;
  padding-bottom: 4px;
  font-family: inherit;
  border-radius: ${defaultBorderRadius};
  margin: 0;
  height: auto;
  width: 100%;
  background-color: ${vscInputBackground};
  color: ${vscForeground};
  border: ${(props) =>
    props.border ? props.border : `0.5px solid ${vscInputBorder}`};
  outline: none;
  font-size: ${getFontSize()}px;

  &:focus {
    outline: none;

    border: 0.5px solid ${vscInputBorderFocus};
  }

  &::placeholder {
    color: ${lightGray}cc;
  }

  display: flex;
  flex-direction: column;
`;

const PaddingDiv = styled.div`
  padding: 8px 12px;
  padding-bottom: 4px;
`;

const HoverDiv = styled.div`
  position: absolute;
  width: 100%;
  height: 100%;
  top: 0;
  left: 0;
  opacity: 0.5;
  background-color: ${vscBadgeBackground};
  color: ${vscForeground};
  display: flex;
  align-items: center;
  justify-content: center;
`;

const HoverTextDiv = styled.div`
  position: absolute;
  width: 100%;
  height: 100%;
  top: 0;
  left: 0;
  color: ${vscForeground};
  display: flex;
  align-items: center;
  justify-content: center;
`;

function getDataUrlForFile(file: File, img): string {
  const targetWidth = 512;
  const targetHeight = 512;
  const scaleFactor = Math.min(
    targetWidth / img.width,
    targetHeight / img.height,
  );

  const canvas = document.createElement("canvas");
  canvas.width = img.width * scaleFactor;
  canvas.height = img.height * scaleFactor;

  const ctx = canvas.getContext("2d");
  ctx.drawImage(img, 0, 0, canvas.width, canvas.height);

  const downsizedDataUrl = canvas.toDataURL("image/jpeg", 0.7);
  return downsizedDataUrl;
}

interface TipTapEditorProps {
  availableContextProviders: ContextProviderDescription[];
  availableSlashCommands: ComboBoxItem[];
  isMainInput: boolean;
  onEnter: (
    editorState: JSONContent,
    modifiers: InputModifiers,
    editor: Editor,
  ) => void;
  editorState?: JSONContent;
  toolbarOptions?: ToolbarOptions;
  border?: string;
  placeholder?: string;
  header?: React.ReactNode;
  historyKey: string;
}

function TipTapEditor(props: TipTapEditorProps) {
  const dispatch = useDispatch();

  const ideMessenger = useContext(IdeMessengerContext);
  const { getSubmenuContextItems } = useContext(SubmenuContextProvidersContext);

  const historyLength = useSelector(
    (store: RootState) => store.state.history.length,
  );
  const useActiveFile = useSelector(selectUseActiveFile);

  const { saveSession, loadSession } = useHistory(dispatch);

  const posthog = usePostHog();
  const [isEditorFocused, setIsEditorFocused] = useState(false);
  const [hasDefaultModel, setHasDefaultModel] = useState(true);

  const inSubmenuRef = useRef<string | undefined>(undefined);
  const inDropdownRef = useRef(false);

  const isOSREnabled = useIsOSREnabled();

  const enterSubmenu = async (editor: Editor, providerId: string) => {
    const contents = editor.getText();
    const indexOfAt = contents.lastIndexOf("@");
    if (indexOfAt === -1) {
      return;
    }

    // Find the position of the last @ character
    // We do this because editor.getText() isn't a correct representation including node views
    let startPos = editor.state.selection.anchor;
    while (
      startPos > 0 &&
      editor.state.doc.textBetween(startPos, startPos + 1) !== "@"
    ) {
      startPos--;
    }
    startPos++;

    editor.commands.deleteRange({
      from: startPos,
      to: editor.state.selection.anchor,
    });
    inSubmenuRef.current = providerId;

    // to trigger refresh of suggestions
    editor.commands.insertContent(":");
    editor.commands.deleteRange({
      from: editor.state.selection.anchor - 1,
      to: editor.state.selection.anchor,
    });
  };

  const onClose = () => {
    inSubmenuRef.current = undefined;
    inDropdownRef.current = false;
  };

  const onOpen = () => {
    inDropdownRef.current = true;
  };

<<<<<<< HEAD
  const contextItems = useSelector(
    (store: RootState) => store.state.context.items,
  );

=======
>>>>>>> 51f4d1b4
  const defaultModel = useSelector(defaultModelSelector);
  const defaultModelRef = useUpdatingRef(defaultModel);

  const getSubmenuContextItemsRef = useUpdatingRef(getSubmenuContextItems);
  const availableContextProvidersRef = useUpdatingRef(
    props.availableContextProviders,
  );

  const historyLengthRef = useUpdatingRef(historyLength);
  const availableSlashCommandsRef = useUpdatingRef(
    props.availableSlashCommands,
  );

  const active = useSelector((state: RootState) => state.state.active);
  const activeRef = useUpdatingRef(active);

  // Only set `hasDefaultModel` after a timeout to prevent jank
  useEffect(() => {
    const timer = setTimeout(() => {
      setHasDefaultModel(
        !!defaultModel &&
          defaultModel.apiKey !== undefined &&
          defaultModel.apiKey !== "",
      );
    }, 3500);

    // Cleanup function to clear the timeout if the component unmounts
    return () => clearTimeout(timer);
  }, [defaultModel]);

  async function handleImageFile(
    file: File,
  ): Promise<[HTMLImageElement, string] | undefined> {
    let filesize = file.size / 1024 / 1024; // filesize in MB
    // check image type and size
    if (
      [
        "image/jpeg",
        "image/jpg",
        "image/png",
        "image/gif",
        "image/svg",
        "image/webp",
      ].includes(file.type) &&
      filesize < 10
    ) {
      // check dimensions
      let _URL = window.URL || window.webkitURL;
      let img = new window.Image();
      img.src = _URL.createObjectURL(file);

      return await new Promise((resolve) => {
        img.onload = function () {
          const dataUrl = getDataUrlForFile(file, img);

          let image = new window.Image();
          image.src = dataUrl;
          image.onload = function () {
            resolve([image, dataUrl]);
          };
        };
      });
    } else {
      ideMessenger.post("showToast", [
        "error",
        "Images need to be in jpg or png format and less than 10MB in size.",
      ]);
    }
    return undefined;
  }

  const mainEditorContent = useSelector(
    (store: RootState) => store.state.mainEditorContent,
  );

  const { prevRef, nextRef, addRef } = useInputHistory(props.historyKey);

  function getPlaceholder() {
    if (!hasDefaultModel) {
      return "Configure a Chat model to get started";
    }

    return historyLengthRef.current === 0
      ? "Ask anything, '/' for slash commands, '@' to add context"
      : "Ask a follow-up";
  }

  const editor: Editor = useEditor({
    extensions: [
      Document,
      History,
      Image.extend({
        addProseMirrorPlugins() {
          const plugin = new Plugin({
            props: {
              handleDOMEvents: {
                paste(view, event) {
                  const model = defaultModelRef.current;
                  const items = event.clipboardData.items;
                  for (const item of items) {
                    const file = item.getAsFile();
                    file &&
                      modelSupportsImages(
                        model.provider,
                        model.model,
                        model.title,
                        model.capabilities,
                      ) &&
                      handleImageFile(file).then((resp) => {
                        if (!resp) return;
                        const [img, dataUrl] = resp;
                        const { schema } = view.state;
                        const node = schema.nodes.image.create({
                          src: dataUrl,
                        });
                        const tr = view.state.tr.insert(0, node);
                        view.dispatch(tr);
                      });
                  }
                },
              },
            },
          });
          return [plugin];
        },
      }),
      Placeholder.configure({
        placeholder:
          props.placeholder ??
          (historyLengthRef.current === 0
            ? "Ask anything, '/' for slash commands, '@' to add context"
            : "Ask a follow-up"),
      }),
      Paragraph.extend({
        addKeyboardShortcuts() {
          return {
            Enter: () => {
              if (inDropdownRef.current) {
                return false;
              }

              onEnterRef.current({
                useCodebase: false,
                noContext: !useActiveFile,
              });
              return true;
            },

            "Mod-Enter": () => {
              onEnterRef.current({
                useCodebase: true,
                noContext: !useActiveFile,
              });
              return true;
            },
            "Alt-Enter": () => {
              posthog.capture("gui_use_active_file_enter");

              onEnterRef.current({
                useCodebase: false,
                noContext: useActiveFile,
              });

              return true;
            },
            "Mod-Backspace": () => {
              // If you press cmd+backspace wanting to cancel,
              // but are inside of a text box, it shouldn't
              // delete the text
              if (activeRef.current) {
                return true;
              }
            },
            "Shift-Enter": () =>
              this.editor.commands.first(({ commands }) => [
                () => commands.newlineInCode(),
                () => commands.createParagraphNear(),
                () => commands.liftEmptyBlock(),
                () => commands.splitBlock(),
              ]),

            ArrowUp: () => {
              if (this.editor.state.selection.anchor > 1) {
                return false;
              }

              const previousInput = prevRef.current(
                this.editor.state.toJSON().doc,
              );
              if (previousInput) {
                this.editor.commands.setContent(previousInput);
                setTimeout(() => {
                  this.editor.commands.blur();
                  this.editor.commands.focus("start");
                }, 0);
                return true;
              }
            },
            ArrowDown: () => {
              if (
                this.editor.state.selection.anchor <
                this.editor.state.doc.content.size - 1
              ) {
                return false;
              }
              const nextInput = nextRef.current();
              if (nextInput) {
                this.editor.commands.setContent(nextInput);
                setTimeout(() => {
                  this.editor.commands.blur();
                  this.editor.commands.focus("end");
                }, 0);
                return true;
              }
            },
          };
        },
      }).configure({
        HTMLAttributes: {
          class: "my-1",
        },
      }),
      Text,
      props.availableContextProviders.length
        ? Mention.configure({
            HTMLAttributes: {
              class: "mention",
            },
            suggestion: getContextProviderDropdownOptions(
              availableContextProvidersRef,
              getSubmenuContextItemsRef,
              enterSubmenu,
              onClose,
              onOpen,
              inSubmenuRef,
              ideMessenger,
            ),
            renderHTML: (props) => {
              return `@${props.node.attrs.label || props.node.attrs.id}`;
            },
          })
        : undefined,
      props.availableSlashCommands.length
        ? SlashCommand.configure({
            HTMLAttributes: {
              class: "mention",
            },
            suggestion: getSlashCommandDropdownOptions(
              availableSlashCommandsRef,
              onClose,
              onOpen,
              ideMessenger,
            ),
            renderText: (props) => {
              return props.node.attrs.label;
            },
          })
        : undefined,
      CodeBlockExtension,
    ],
    editorProps: {
      attributes: {
        class: "outline-none -mt-1 overflow-hidden",
        style: `font-size: ${getFontSize()}px;`,
      },
    },
    content: props.editorState || mainEditorContent || "",
    onFocus: () => setIsEditorFocused(true),
    onBlur: () => setIsEditorFocused(false),
    // onUpdate
    editable: !active || props.isMainInput,
  });

  const [shouldHideToolbar, setShouldHideToolbar] = useState(false);
  const debouncedShouldHideToolbar = debounce((value) => {
    setShouldHideToolbar(value);
  }, 200);

  useEffect(() => {
    if (editor) {
      const handleFocus = () => {
        debouncedShouldHideToolbar(false);
      };

      const handleBlur = () => {
        debouncedShouldHideToolbar(true);
      };

      editor.on("focus", handleFocus);
      editor.on("blur", handleBlur);

      return () => {
        editor.off("focus", handleFocus);
        editor.off("blur", handleBlur);
      };
    }
  }, [editor]);

  const editorFocusedRef = useUpdatingRef(editor?.isFocused, [editor]);

  /**
   * This handles various issues with meta key actions
   * - In JetBrains, when using OSR in JCEF, there is a bug where using the meta key to
   *   highlight code using arrow keys is not working
   * - In VS Code, while working with .ipynb files there is a problem where copy/paste/cut will affect
   *   the actual notebook cells, even when performing them in our GUI
   *
   *  Currently keydown events for a number of keys are not registering if the
   *  meta/shift key is pressed, for example "x", "c", "v", "z", etc.
   *  Until this is resolved we can't turn on OSR for non-Mac users due to issues
   *  with those key actions.
   */
  const handleKeyDown = async (e: KeyboardEvent<HTMLDivElement>) => {
    setActiveKey(e.key);

    if (!editorFocusedRef?.current || !isMetaEquivalentKeyPressed(e)) return;

    if (isOSREnabled) {
      handleJetBrainsOSRMetaKeyIssues(e, editor);
    } else {
      await handleVSCMetaKeyIssues(e, editor);
    }
  };

  const handleKeyUp = () => {
    setActiveKey(null);
  };

  const onEnterRef = useUpdatingRef(
    (modifiers: InputModifiers) => {
      if (active) {
        return;
      }

      const json = editor.getJSON();

      // Don't do anything if input box is empty
      if (!json.content?.some((c) => c.content)) {
        return;
      }

      props.onEnter(json, modifiers, editor);

      if (props.isMainInput) {
        const content = editor.state.toJSON().doc;
        addRef.current(content);
      }
    },
    [props.onEnter, editor, props.isMainInput],
  );

  // Re-focus main input after done generating
  useEffect(() => {
    if (editor && !active && props.isMainInput && document.hasFocus()) {
      editor.commands.focus(undefined, { scrollIntoView: false });
    }
  }, [props.isMainInput, active, editor]);

  // IDE event listeners
  useWebviewListener(
    "userInput",
    async (data) => {
      if (!props.isMainInput) {
        return;
      }
      editor?.commands.insertContent(data.input);
      onEnterRef.current({ useCodebase: false, noContext: true });
    },
    [editor, onEnterRef.current, props.isMainInput],
  );

  useWebviewListener("jetbrains/editorInsetRefresh", async () => {
    editor?.chain().clearContent().focus().run();
  });

  useWebviewListener(
    "focusContinueInput",
    async (data) => {
      if (!props.isMainInput) {
        return;
      }
      if (historyLength > 0) {
        await saveSession();
      }
      setTimeout(() => {
        editor?.commands.blur();
        editor?.commands.focus("end");
      }, 20);
    },
    [historyLength, saveSession, editor, props.isMainInput],
  );

  useWebviewListener(
    "focusContinueInputWithoutClear",
    async () => {
      if (!props.isMainInput) {
        return;
      }
      setTimeout(() => {
        editor?.commands.focus("end");
      }, 20);
    },
    [editor, props.isMainInput],
  );

  useWebviewListener(
    "focusContinueInputWithNewSession",
    async () => {
      if (!props.isMainInput) {
        return;
      }
      await saveSession();
      setTimeout(() => {
        editor?.commands.focus("end");
      }, 20);
    },
    [editor, props.isMainInput, saveSession],
  );

  useWebviewListener(
    "highlightedCode",
    async (data) => {
      if (!props.isMainInput || !editor) {
        return;
      }

      const rif: RangeInFile & { contents: string } =
        data.rangeInFileWithContents;
      const basename = getBasename(rif.filepath);
      const relativePath = getRelativePath(
        rif.filepath,
        await ideMessenger.ide.getWorkspaceDirs(),
      );
      const rangeStr = `(${rif.range.start.line + 1}-${
        rif.range.end.line + 1
      })`;

      const itemName = `${basename} ${rangeStr}`;
      const item: ContextItemWithId = {
        content: rif.contents,
        name: itemName,
        // Description is passed on to the LLM to give more context on file path
        description: `${relativePath} ${rangeStr}`,
        id: {
          providerTitle: "code",
          itemId: v4(),
        },
        uri: {
          type: "file",
          value: rif.filepath,
        },
      };

      let index = 0;
      for (const el of editor.getJSON().content) {
        if (el.attrs?.item?.name === itemName) {
          return; // Prevent duplicate code blocks
        }
        if (el.type === "codeBlock") {
          index += 2;
        } else {
          break;
        }
      }
      editor
        .chain()
        .insertContentAt(index, {
          type: "codeBlock",
          attrs: {
            item,
          },
        })
        .run();

      if (data.prompt) {
        editor.commands.focus("end");
        editor.commands.insertContent(data.prompt);
      }

      if (data.shouldRun) {
        onEnterRef.current({ useCodebase: false, noContext: true });
      }

      setTimeout(() => {
        editor.commands.blur();
        editor.commands.focus("end");
      }, 20);
    },
    [
      editor,
      props.isMainInput,
      historyLength,
      props.isMainInput,
      onEnterRef.current,
    ],
  );

  useWebviewListener(
    "isContinueInputFocused",
    async () => {
      return props.isMainInput && editorFocusedRef.current;
    },
    [editorFocusedRef, props.isMainInput],
    !props.isMainInput,
  );

  useWebviewListener(
    "focusContinueSessionId",
    async (data) => {
      if (!props.isMainInput) {
        return;
      }
      loadSession(data.sessionId);
    },
    [loadSession, props.isMainInput],
  );

  const [showDragOverMsg, setShowDragOverMsg] = useState(false);

  useEffect(() => {
    const overListener = (event: DragEvent) => {
      if (event.shiftKey) return;
      setShowDragOverMsg(true);
    };
    window.addEventListener("dragover", overListener);

    const leaveListener = (event: DragEvent) => {
      if (event.shiftKey) {
        setShowDragOverMsg(false);
      } else {
        setTimeout(() => setShowDragOverMsg(false), 2000);
      }
    };
    window.addEventListener("dragleave", leaveListener);

    return () => {
      window.removeEventListener("dragover", overListener);
      window.removeEventListener("dragleave", leaveListener);
    };
  }, []);

  const [activeKey, setActiveKey] = useState<string | null>(null);

  const insertCharacterWithWhitespace = useCallback(
    (char: string) => {
      const text = editor.getText();
      if (!text.endsWith(char)) {
        if (text.length > 0 && !text.endsWith(" ")) {
          editor.commands.insertContent(` ${char}`);
        } else {
          editor.commands.insertContent(char);
        }
      }
    },
    [editor],
  );

  return (
    <InputBoxDiv
      border={props.border}
      onKeyDown={handleKeyDown}
      onKeyUp={handleKeyUp}
      className="cursor-text"
      onClick={() => {
        editor && editor.commands.focus();
      }}
      onDragOver={(event) => {
        event.preventDefault();
        setShowDragOverMsg(true);
      }}
      onDragLeave={(e) => {
        if (e.relatedTarget === null) {
          if (e.shiftKey) {
            setShowDragOverMsg(false);
          } else {
            setTimeout(() => setShowDragOverMsg(false), 2000);
          }
        }
      }}
      onDragEnter={() => {
        setShowDragOverMsg(true);
      }}
      onDrop={(event) => {
        if (
          !modelSupportsImages(
            defaultModel.provider,
            defaultModel.model,
            defaultModel.title,
            defaultModel.capabilities,
          )
        ) {
          return;
        }
        setShowDragOverMsg(false);
        let file = event.dataTransfer.files[0];
        handleImageFile(file).then(([img, dataUrl]) => {
          const { schema } = editor.state;
          const node = schema.nodes.image.create({ src: dataUrl });
          const tr = editor.state.tr.insert(0, node);
          editor.view.dispatch(tr);
        });
        event.preventDefault();
      }}
    >
      <div>{props.header}</div>

      <PaddingDiv>
        <EditorContent
          spellCheck={false}
          editor={editor}
          onClick={(event) => {
            event.stopPropagation();
          }}
        />
        <InputToolbar
          toolbarOptions={props.toolbarOptions}
          activeKey={activeKey}
          hidden={shouldHideToolbar && !props.isMainInput}
          onAddContextItem={() => insertCharacterWithWhitespace("@")}
          onAddSlashCommand={() => insertCharacterWithWhitespace("/")}
          onEnter={onEnterRef.current}
          onImageFileSelected={(file) => {
            handleImageFile(file).then(([img, dataUrl]) => {
              const { schema } = editor.state;
              const node = schema.nodes.image.create({ src: dataUrl });
              editor.commands.command(({ tr }) => {
                tr.insert(0, node);
                return true;
              });
            });
          }}
          disabled={active}
        />
      </PaddingDiv>

      {showDragOverMsg &&
        modelSupportsImages(
          defaultModel.provider,
          defaultModel.model,
          defaultModel.title,
          defaultModel.capabilities,
        ) && (
          <>
            <HoverDiv></HoverDiv>
            <HoverTextDiv>Hold ⇧ to drop image</HoverTextDiv>
          </>
        )}
    </InputBoxDiv>
  );
}

export default TipTapEditor;<|MERGE_RESOLUTION|>--- conflicted
+++ resolved
@@ -225,13 +225,6 @@
     inDropdownRef.current = true;
   };
 
-<<<<<<< HEAD
-  const contextItems = useSelector(
-    (store: RootState) => store.state.context.items,
-  );
-
-=======
->>>>>>> 51f4d1b4
   const defaultModel = useSelector(defaultModelSelector);
   const defaultModelRef = useUpdatingRef(defaultModel);
 
