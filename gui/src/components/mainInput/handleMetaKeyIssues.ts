import { Editor } from "@tiptap/react";
import { KeyboardEvent } from "react";
import { getPlatform, isWebEnvironment } from "../../util";

const isWebEnv = isWebEnvironment();

/**
 * This handles various keypress issues when OSR is enabled
 */
export const handleJetBrainsOSRMetaKeyIssues = (
  e: KeyboardEvent,
  editor: Editor,
) => {
  const selection = window.getSelection();
  const alter = e.shiftKey ? "extend" : "move";
<<<<<<< HEAD
=======
  const platform = getPlatform();

>>>>>>> f5ece3f8
  const handlers: Record<string, () => void> = {
    Backspace: () => handleJetBrainsMetaBackspace(editor),
    ArrowLeft: () =>
      selection?.modify(
        alter,
        "backward",
        platform === "mac" ? "lineboundary" : "word",
      ),
    ArrowRight: () =>
      selection?.modify(
        alter,
        "forward",
        platform === "mac" ? "lineboundary" : "word",
      ),
    ArrowDown: () => selection?.modify(alter, "forward", "documentboundary"),
    ArrowUp: () => {
      selection?.modify(alter, "backward", "documentboundary");
    },
  };

  if (e.key in handlers) {
    e.stopPropagation();
debugger;
    e.preventDefault();
    handlers[e.key]();
  }
};

/**
 * This handles reported issues with cut/copy/paste in .ipynb files in VSC
 */
export const handleVSCMetaKeyIssues = async (
  e: KeyboardEvent,
  editor: Editor,
) => {
  const text = editor.state.doc.textBetween(
    editor.state.selection.from,
    editor.state.selection.to,
  );

  const handlers: Record<string, () => Promise<void>> = {
    x: () => handleCutOperation(text, editor),
    c: () => handleCopyOperation(text),
    v: () => handlePasteOperation(editor),
    z: () => {
      return e.shiftKey
        ? handleRedoOperation(editor)
        : handleUndoOperation(editor);
    },
  };

  if (e.key in handlers) {
    e.stopPropagation();
    e.preventDefault();
    await handlers[e.key]();
  }
};

const deleteSingleWord = (editor: Editor) => {
  const textContent =
    editor.state.doc.resolve(editor.state.selection.from).parent.textContent ??
    "";

  const cursorPosition = editor.state.selection.from;
  const nodeStartPosition = editor.state.doc.resolve(cursorPosition).start();

  const textBeforeCursor = textContent.slice(
    0,
    cursorPosition - nodeStartPosition,
  );

  // Match the last word including any trailing whitespace
  const lastWordMatch = textBeforeCursor.match(/\S+\s*$/);

  if (lastWordMatch) {
    const lastWordWithSpace = lastWordMatch[0];
    editor.commands.deleteRange({
      from: editor.state.selection.from - lastWordWithSpace.length,
      to: editor.state.selection.from,
    });
  }
};

export const handleJetBrainsMetaBackspace = (editor: Editor) => {
  const { doc } = editor.state;

  for (let i = doc.content.childCount - 1; i >= 0; i--) {
    const node = doc.content.child(i);

    if (node.type.name === "codeBlock") {
      continue;
    }

    // For Linux/Windows, only delete the word to the left of the cursor
    const platform = getPlatform();
    if (platform !== "mac") {
      deleteSingleWord(editor);
      break;
    }

    editor.commands.deleteNode(node.type.name);
  }

  // Add an empty string so the user can keep typing
  editor.commands.createParagraphNear();
};

export const handleCutOperation = async (text: string, editor: Editor) => {
  if (isWebEnv) {
    await navigator.clipboard.writeText(text);
    editor.commands.deleteSelection();
  } else {
    document.execCommand("cut");
  }
};

export const handleCopyOperation = async (text: string) => {
  if (isWebEnv) {
    await navigator.clipboard.writeText(text);
  } else {
    document.execCommand("copy");
  }
};

export const handlePasteOperation = async (editor: Editor) => {
  if (isWebEnv) {
    const clipboardText = await navigator.clipboard.readText();
    editor.commands.insertContent(clipboardText);
  } else {
    document.execCommand("paste");
  }
};

export const handleUndoOperation = async (editor: Editor) => {
  editor.commands.undo();
};

export const handleRedoOperation = async (editor: Editor) => {
  editor.commands.redo();
};<|MERGE_RESOLUTION|>--- conflicted
+++ resolved
@@ -13,11 +13,8 @@
 ) => {
   const selection = window.getSelection();
   const alter = e.shiftKey ? "extend" : "move";
-<<<<<<< HEAD
-=======
   const platform = getPlatform();
 
->>>>>>> f5ece3f8
   const handlers: Record<string, () => void> = {
     Backspace: () => handleJetBrainsMetaBackspace(editor),
     ArrowLeft: () =>
@@ -40,7 +37,7 @@
 
   if (e.key in handlers) {
     e.stopPropagation();
-debugger;
+    debugger;
     e.preventDefault();
     handlers[e.key]();
   }
