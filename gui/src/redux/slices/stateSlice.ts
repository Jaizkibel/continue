--- conflicted
+++ resolved
@@ -34,16 +34,12 @@
   mainEditorContent?: JSONContent;
   selectedProfileId: string;
   configError: ConfigValidationError[] | undefined;
-<<<<<<< HEAD
-  isInMultifileEdit: boolean;
-  streamAborter: AbortController;
-=======
   checkpoints: Checkpoint[];
   curCheckpointIndex: number;
   isMultifileEdit: boolean;
   applyStates: ApplyState[];
   nextCodeBlockToApplyIndex: number;
->>>>>>> dbcb4069
+  streamAborter: AbortController;
 };
 
 const initialState: State = {
@@ -70,16 +66,12 @@
   sessionId: v4(),
   defaultModelTitle: "GPT-4",
   selectedProfileId: "local",
-<<<<<<< HEAD
-  isInMultifileEdit: false,
-  streamAborter: new AbortController(),
-=======
   checkpoints: [],
   isMultifileEdit: false,
   curCheckpointIndex: 0,
   nextCodeBlockToApplyIndex: 0,
   applyStates: [],
->>>>>>> dbcb4069
+  streamAborter: new AbortController(),
 };
 
 export const stateSlice = createSlice({
@@ -289,11 +281,8 @@
         state.history = [];
         state.title = "New Session";
         state.sessionId = v4();
-<<<<<<< HEAD
-=======
         state.checkpoints = [];
         state.curCheckpointIndex = 0;
->>>>>>> dbcb4069
       }
     },
     addHighlightedCode: (
@@ -408,14 +397,11 @@
   deleteMessage,
   setIsGatheringContext,
   setIsInMultifileEdit,
-<<<<<<< HEAD
-  abortStream,
-=======
   updateCurCheckpoint,
   setCurCheckpointIndex,
   resetNextCodeBlockToApplyIndex,
   updateApplyState,
->>>>>>> dbcb4069
+  abortStream,
 } = stateSlice.actions;
 
 export default stateSlice.reducer;