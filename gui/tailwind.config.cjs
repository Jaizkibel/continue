/** @type {import('tailwindcss').Config} */
const defaultTheme = require("tailwindcss/defaultTheme");

module.exports = {
  content: [
    "./index.html",
    "./src/**/*.{js,ts,jsx,tsx}",
    "./src/*.{js,ts,jsx,tsx}",
  ],
  theme: {
    // Note that these breakpoints are primarily optimized for the input toolbar
    screens: {
      "2xs": "170px", // Smallest width for Primary Sidebar in VS Code
      xs: "250px", // Avg default sidebar width in VS Code
      sm: "330px",
      md: "460px",
      lg: "590px",
      xl: "720px",
      "2xl": "860px",
      "3xl": "1000px",
      "4xl": "1180px",
    },
    extend: {
      animation: {
        "spin-slow": "spin 6s linear infinite",
      },
      colors: {
        lightgray: "#999998",
        "vsc-background": "rgb(var(--vsc-background) / <alpha-value>)",
        "secondary-dark": "rgb(var(--secondary-dark) / <alpha-value>)",
        "vsc-input-background": "var(--vscode-input-background, rgb(45 45 45))",
        "vsc-quick-input-background":
          "var(--vscode-quickInput-background, var(--vscode-input-background, rgb(45 45 45)))",
        "vsc-background": "var(--vscode-sideBar-background, rgb(30 30 30))",
        "vsc-foreground": "var(--vscode-editor-foreground, #fff)",
        "vsc-button-background": "var(--vscode-button-background, #1bbe84)",
        "vsc-button-foreground": "var(--vscode-button-foreground, #ffffff)",
        "vsc-editor-background":
          "var(--vscode-editor-background, var(--vscode-sideBar-background, rgb(30 30 30)))",
        "vsc-list-active-background":
          "var(--vscode-list-activeSelectionBackground, #1bbe84)",
        "vsc-focus-border": "var(--vscode-focus-border, #1bbe84)",
        "vsc-list-active-foreground":
          "var(--vscode-quickInputList-focusForeground, var(--vscode-editor-foreground))",
        "vsc-input-border": "var(--vscode-input-border, #999998)",
        "vsc-input-border-focus": "var(--vscode-focusBorder, #999998)",
        "vsc-badge-background": "var(--vscode-badge-background, #1bbe84)",
        "vsc-badge-foreground": "var(--vscode-badge-foreground, #fff)",
        "vsc-sidebar-border": "var(--vscode-sideBar-border, transparent)",
        "vsc-find-match":
          "var(--vscode-editor-findMatchBackground, rgba(255, 255, 0, 0.6))",
        "vsc-find-match-selected":
          "var(--vscode-editor-findMatchHighlightBackground, rgba(255, 223, 0, 0.8))",
<<<<<<< HEAD
        "vsc-foreground-muted": "var(--vscode-foreground-muted, #999)",
        "vsc-description-foreground":
          "var(--vscode-descriptionForeground, #999)",
        "vsc-input-placeholder-foreground":
          "var(--vscode-input-placeholderForeground, #999)",
=======
>>>>>>> 28c84c82
      },
    },
  },
  plugins: [],
  corePlugins: {
    preflight: false,
  },
};<|MERGE_RESOLUTION|>--- conflicted
+++ resolved
@@ -51,14 +51,11 @@
           "var(--vscode-editor-findMatchBackground, rgba(255, 255, 0, 0.6))",
         "vsc-find-match-selected":
           "var(--vscode-editor-findMatchHighlightBackground, rgba(255, 223, 0, 0.8))",
-<<<<<<< HEAD
         "vsc-foreground-muted": "var(--vscode-foreground-muted, #999)",
         "vsc-description-foreground":
           "var(--vscode-descriptionForeground, #999)",
         "vsc-input-placeholder-foreground":
           "var(--vscode-input-placeholderForeground, #999)",
-=======
->>>>>>> 28c84c82
       },
     },
   },
